--- conflicted
+++ resolved
@@ -1,53 +1,11 @@
 import { serve } from "https://deno.land/std@0.168.0/http/server.ts";
 
-<<<<<<< HEAD
-const ALLOWED_HEADERS = [
-  "authorization",
-  "x-client-info",
-  "apikey",
-  "content-type",
-  "x-supabase-api-version",
-];
-
-const BASE_CORS_HEADERS: Record<string, string> = {
-  "Access-Control-Allow-Origin": "*",
-  "Access-Control-Allow-Headers": ALLOWED_HEADERS.join(", "),
-  "Access-Control-Allow-Methods": "POST, OPTIONS",
-  "Access-Control-Allow-Credentials": "true",
-  "Access-Control-Max-Age": "86400",
-  Vary: "Origin",
-};
-
-function deriveCorsHeaders(req?: Request): Record<string, string> {
-  const origin = req?.headers.get("Origin");
-  const requestedHeaders = req?.headers
-    .get("Access-Control-Request-Headers")
-    ?.split(",")
-    .map((header) => header.trim().toLowerCase())
-    .filter(Boolean);
-
-  const allowHeaders = new Set(ALLOWED_HEADERS);
-  if (requestedHeaders) {
-    for (const header of requestedHeaders) {
-      allowHeaders.add(header);
-    }
-  }
-
-  return {
-    ...BASE_CORS_HEADERS,
-    "Access-Control-Allow-Origin": origin ?? BASE_CORS_HEADERS["Access-Control-Allow-Origin"],
-    "Access-Control-Allow-Headers": Array.from(allowHeaders).join(", "),
-  };
-}
-
-=======
 const BASE_CORS_HEADERS = {
   "Access-Control-Allow-Origin": "*",
   "Access-Control-Allow-Headers": "authorization, x-client-info, apikey, content-type",
   "Access-Control-Allow-Methods": "POST, OPTIONS",
 };
 
->>>>>>> 92dcb426
 type AssistanceHelpType = 'stuck' | 'need_details' | 'how_to' | 'examples';
 type AssistanceResponseHelpType = 'concrete_steps' | 'examples' | 'tools_needed' | 'time_breakdown';
 
@@ -80,28 +38,14 @@
   return typeof value === 'string' && RESPONSE_HELP_TYPES.has(value as AssistanceResponseHelpType);
 }
 
-<<<<<<< HEAD
-function respondWithAssistance(
-  payload: AssistancePayload,
-  options?: { fallbackReason?: string; headers?: Record<string, string> }
-) {
-=======
 function respondWithAssistance(payload: AssistancePayload, options?: { fallbackReason?: string }) {
->>>>>>> 92dcb426
   const body = options?.fallbackReason
     ? { ...payload, fallback: true, fallbackReason: options.fallbackReason }
     : payload;
 
   return new Response(JSON.stringify(body), {
     status: 200,
-<<<<<<< HEAD
-    headers: {
-      ...(options?.headers ?? BASE_CORS_HEADERS),
-      "Content-Type": "application/json",
-    },
-=======
     headers: { ...corsHeaders, "Content-Type": "application/json" },
->>>>>>> 92dcb426
   });
 }
 
@@ -335,18 +279,9 @@
   const corsHeaders = deriveCorsHeaders(req);
 
   if (req.method === "OPTIONS") {
-<<<<<<< HEAD
-    return new Response(null, {
-      status: 204,
-      headers: {
-        ...corsHeaders,
-        "Content-Length": "0",
-      },
-=======
     return new Response("ok", {
       status: 200,
       headers: corsHeaders,
->>>>>>> 92dcb426
     });
   }
 
@@ -394,14 +329,7 @@
         toolsNeeded: [...fallbackPayload!.toolsNeeded],
         successCriteria: [...fallbackPayload!.successCriteria],
       };
-<<<<<<< HEAD
-      return respondWithAssistance(clone, {
-        fallbackReason: reason,
-        headers: corsHeaders,
-      });
-=======
       return respondWithAssistance(clone, { fallbackReason: reason });
->>>>>>> 92dcb426
     };
 
     console.log('🎯 HERMETIC ASSISTANCE: Request received', {
@@ -551,7 +479,6 @@
       warnings: !assistanceData.shadowWarning && !!fallbackPayload?.shadowWarning,
       recovery: !assistanceData.recoveryTip && !!fallbackPayload?.recoveryTip
     };
-<<<<<<< HEAD
 
     if (Object.values(fallbackUsage).some(Boolean)) {
       console.warn('⚠️ HERMETIC ASSISTANCE: AI response missing fields, supplementing with deterministic defaults', fallbackUsage);
@@ -576,36 +503,7 @@
       ...(assistanceData.recoveryTip || fallbackPayload?.recoveryTip ? { recoveryTip: assistanceData.recoveryTip || fallbackPayload?.recoveryTip } : {})
     };
 
-    return respondWithAssistance(normalizedAssistance, {
-      headers: corsHeaders,
-    });
-=======
-
-    if (Object.values(fallbackUsage).some(Boolean)) {
-      console.warn('⚠️ HERMETIC ASSISTANCE: AI response missing fields, supplementing with deterministic defaults', fallbackUsage);
-    }
-
-    const normalizedAssistance: AssistancePayload = {
-      helpType: isResponseHelpType(assistanceData.helpType)
-        ? assistanceData.helpType
-        : (normalizedHelpType === 'examples' ? 'examples' : 'concrete_steps'),
-      content: assistanceData.content || fallbackPayload!.content,
-      actionableSteps: Array.isArray(assistanceData.actionableSteps) && assistanceData.actionableSteps.length > 0
-        ? assistanceData.actionableSteps
-        : [...fallbackPayload!.actionableSteps],
-      toolsNeeded: Array.isArray(assistanceData.toolsNeeded) && assistanceData.toolsNeeded.length > 0
-        ? assistanceData.toolsNeeded
-        : [...fallbackPayload!.toolsNeeded],
-      timeEstimate: assistanceData.timeEstimate || fallbackPayload!.timeEstimate,
-      successCriteria: Array.isArray(assistanceData.successCriteria) && assistanceData.successCriteria.length > 0
-        ? assistanceData.successCriteria
-        : [...fallbackPayload!.successCriteria],
-      ...(assistanceData.shadowWarning || fallbackPayload?.shadowWarning ? { shadowWarning: assistanceData.shadowWarning || fallbackPayload?.shadowWarning } : {}),
-      ...(assistanceData.recoveryTip || fallbackPayload?.recoveryTip ? { recoveryTip: assistanceData.recoveryTip || fallbackPayload?.recoveryTip } : {})
-    };
-
     return respondWithAssistance(normalizedAssistance);
->>>>>>> 92dcb426
   } catch (error) {
     console.error('❌ HERMETIC ASSISTANCE: Unexpected error handling request', error);
     const safeFallback = fallbackPayload ?? buildFallbackAssistance({
@@ -620,13 +518,6 @@
       toolsNeeded: [...safeFallback.toolsNeeded],
       successCriteria: [...safeFallback.successCriteria],
     };
-<<<<<<< HEAD
-    return respondWithAssistance(clone, {
-      fallbackReason: 'unhandled_exception',
-      headers: corsHeaders,
-    });
-=======
     return respondWithAssistance(clone, { fallbackReason: 'unhandled_exception' });
->>>>>>> 92dcb426
   }
 });