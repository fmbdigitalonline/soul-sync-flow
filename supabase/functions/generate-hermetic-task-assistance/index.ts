import { serve } from "https://deno.land/std@0.168.0/http/server.ts";

const BASE_CORS_HEADERS = {
  "Access-Control-Allow-Origin": "*",
<<<<<<< HEAD
  "Access-Control-Allow-Headers": "authorization, x-client-info, apikey, content-type, x-supabase-api-version",
  "Access-Control-Allow-Methods": "POST, OPTIONS",
  "Access-Control-Allow-Credentials": "true",
  "Access-Control-Max-Age": "86400",
  Vary: "Origin",
};

function deriveCorsHeaders(req?: Request): Record<string, string> {
  const origin = req?.headers.get("Origin");
  const requestedHeaders = req?.headers.get("Access-Control-Request-Headers");

  return {
    ...BASE_CORS_HEADERS,
    ...(origin ? { "Access-Control-Allow-Origin": origin } : {}),
    ...(requestedHeaders
      ? { "Access-Control-Allow-Headers": requestedHeaders }
      : {}),
  };
}

=======
  "Access-Control-Allow-Headers": "authorization, x-client-info, apikey, content-type",
  "Access-Control-Allow-Methods": "POST, OPTIONS",
};

>>>>>>> c2fb3faf
type AssistanceHelpType = 'stuck' | 'need_details' | 'how_to' | 'examples';
type AssistanceResponseHelpType = 'concrete_steps' | 'examples' | 'tools_needed' | 'time_breakdown';

interface AssistancePayload {
  helpType: AssistanceResponseHelpType;
  content: string;
  actionableSteps: string[];
  toolsNeeded: string[];
  timeEstimate?: string;
  successCriteria: string[];
  shadowWarning?: string;
  recoveryTip?: string;
}

interface BuildFallbackParams {
  taskTitle: string;
  helpType: AssistanceHelpType;
  hermeticContext?: any;
  taskContext?: any;
}

const RESPONSE_HELP_TYPES = new Set<AssistanceResponseHelpType>([
  'concrete_steps',
  'examples',
  'tools_needed',
  'time_breakdown'
]);

function isResponseHelpType(value: unknown): value is AssistanceResponseHelpType {
  return typeof value === 'string' && RESPONSE_HELP_TYPES.has(value as AssistanceResponseHelpType);
}

<<<<<<< HEAD
function respondWithAssistance(
  payload: AssistancePayload,
  options?: { fallbackReason?: string; headers?: Record<string, string> }
) {
=======
function respondWithAssistance(payload: AssistancePayload, options?: { fallbackReason?: string }) {
>>>>>>> c2fb3faf
  const body = options?.fallbackReason
    ? { ...payload, fallback: true, fallbackReason: options.fallbackReason }
    : payload;

  return new Response(JSON.stringify(body), {
    status: 200,
<<<<<<< HEAD
    headers: {
      ...(options?.headers ?? BASE_CORS_HEADERS),
      "Content-Type": "application/json",
    },
=======
    headers: { ...corsHeaders, "Content-Type": "application/json" },
>>>>>>> c2fb3faf
  });
}

function buildFallbackAssistance(params: BuildFallbackParams): AssistancePayload {
  const title = params.taskTitle || 'this task';
  const description = firstString(
    params.taskContext?.instruction?.description,
    params.taskContext?.description
  );
  const snippet = summarizeDescription(description);
  const timeEstimate = ensureTimeEstimate(
    firstString(
      params.taskContext?.instruction?.timeEstimate,
      params.taskContext?.timeEstimate,
      params.taskContext?.instruction?.metadata?.timeEstimate
    )
  ) || (params.helpType === 'examples' ? '15 minutes' : '10-15 minutes');
  const burstMinutes = deriveBurstDuration(timeEstimate);
  const tools = collectTools(params.taskContext, params.helpType);
  const primaryTool = determinePrimaryTool(tools);
  const writingTool = primaryTool.toLowerCase() === 'browser' ? 'a notes doc' : primaryTool;
  const fallbackHelpType: AssistanceResponseHelpType = params.helpType === 'examples' ? 'examples' : 'concrete_steps';

  const steps: string[] = [];
  const successCriteria: string[] = [];

  switch (params.helpType) {
    case 'stuck':
      steps.push(
        `Set a ${burstMinutes}-minute timer and brain-dump every blocker you feel about "${title}" into ${writingTool}.`,
        `Underline one blocker you can influence today and rewrite it as a question you can solve in ${writingTool}.`,
        `Spend ${Math.max(5, burstMinutes - 2)} minutes acting on that question—capture the micro-deliverable you'll complete next.`
      );
      successCriteria.push(
        'Blocker is written as a solvable statement.',
        `You have a micro-deliverable that fits inside a ${burstMinutes}-minute burst.`,
        'Next work block is scheduled or already started.'
      );
      break;
    case 'need_details':
      steps.push(
        `Open ${writingTool} and restate the outcome for "${title}" in two sentences${snippet ? ` focusing on "${snippet}"` : ''}.`,
        `Break the outcome into three micro-deliverables and assign each a ${burstMinutes}-minute window.`,
        'List the resources or approvals needed for the first deliverable and schedule them immediately.'
      );
      successCriteria.push(
        'Outcome is described in two concise sentences.',
        'Checklist shows at least three micro-deliverables with time boxes.',
        'First deliverable has the resources or approvals lined up.'
      );
      break;
    case 'how_to':
      steps.push(
        `Open ${writingTool} and create a checklist for "${title}" with the headings Prepare, Build, and Review.`,
        `Under each heading, jot the exact artifact or data you'll touch${snippet ? `—keep "${snippet}" in view` : ''}.`,
        `Start the Prepare step now and work for ${burstMinutes} minutes; capture the next action you'll take when you return.`
      );
      successCriteria.push(
        'Checklist lists concrete actions under Prepare, Build, and Review.',
        'First action has been started or time-boxed.',
        'You know what the hand-off to the next step looks like.'
      );
      break;
    case 'examples':
      steps.push(
        `Spend ${Math.max(5, burstMinutes)} minutes finding two real examples related to "${title}" using ${primaryTool.toLowerCase() === 'browser' ? 'your browser' : primaryTool}.`,
        `Capture the patterns you notice in ${writingTool}, focusing on structure, tone, and deliverables${snippet ? ` that match "${snippet}"` : ''}.`,
        'Choose one pattern to adapt and jot the first sentence or outline you will reuse.'
      );
      successCriteria.push(
        'Saved links or screenshots of at least two examples.',
        'Recorded three transferable patterns from those references.',
        'Picked one approach to adapt for your task.'
      );
      break;
  }

  const strengthDescriptor = firstString(
    params.hermeticContext?.strengths?.executionStyle,
    params.hermeticContext?.strengths?.cognitiveEdge?.[0]
  );
  const energyWindow = firstString(params.hermeticContext?.timing?.currentEnergyWindow);
  const motivationalVerb = firstString(params.hermeticContext?.communication?.motivationalLanguage?.[0]);

  let content = params.hermeticContext
    ? `Let's lean on ${strengthDescriptor || 'your natural strengths'} to move "${title}" forward.`
    : `Here's a grounded plan to move "${title}" forward.`;

  if (energyWindow) {
    content += ` Stay within your ${energyWindow.toLowerCase()} energy window.`;
  }

  if (motivationalVerb) {
    content += ` Keep it ${motivationalVerb.toLowerCase()} and tangible.`;
  }

  if (snippet) {
    content += ` Focus on the part that says "${snippet}".`;
  }

  const shadowWarningSource = firstString(
    params.hermeticContext?.shadowSide?.avoidancePatterns?.[0],
    params.hermeticContext?.shadowSide?.energyRisks?.[0],
    params.hermeticContext?.shadowSide?.stressTriggers?.[0]
  );
  const recoverySource = firstString(
    params.hermeticContext?.recovery?.bounceBackRituals?.[0],
    params.hermeticContext?.recovery?.healingModalities?.[0]
  );

  return {
    helpType: fallbackHelpType,
    content: content.trim(),
    actionableSteps: steps,
    toolsNeeded: tools,
    timeEstimate,
    successCriteria,
    ...(shadowWarningSource ? { shadowWarning: `Watch for ${shadowWarningSource} showing up—pause after step 2 and reset before continuing.` } : {}),
    ...(recoverySource ? { recoveryTip: `If things tighten, spend two minutes on ${recoverySource} before you resume step 3.` } : {})
  };
}

function firstString(...values: unknown[]): string | undefined {
  for (const value of values) {
    if (typeof value === 'string') {
      const trimmed = value.trim();
      if (trimmed) {
        return trimmed;
      }
    }
    if (typeof value === 'number' && Number.isFinite(value)) {
      return String(value);
    }
  }
  return undefined;
}

function ensureTimeEstimate(value?: string): string | undefined {
  if (!value) return undefined;
  const trimmed = value.trim();
  if (!trimmed) return undefined;

  if (/^\d+$/.test(trimmed)) {
    return `${trimmed} minutes`;
  }

  return trimmed;
}

function deriveBurstDuration(timeEstimate?: string): number {
  if (!timeEstimate) {
    return 7;
  }

  const matches = timeEstimate.match(/\d+/g);
  if (!matches || matches.length === 0) {
    return 7;
  }

  let minutes = parseInt(matches[0], 10);
  if (/hour/i.test(timeEstimate)) {
    minutes *= 60;
  }

  const burst = Math.round(minutes / 3);
  return Math.min(15, Math.max(5, burst || 7));
}

function summarizeDescription(description?: string): string | undefined {
  if (!description) return undefined;
  const condensed = description.replace(/\s+/g, ' ').trim();
  if (!condensed) return undefined;
  if (condensed.length <= 140) return condensed;
  return `${condensed.slice(0, 137).trimEnd()}…`;
}

function collectTools(taskContext: any, helpType: AssistanceHelpType): string[] {
  const toolSet = new Set<string>();
  const pushValue = (value: unknown) => {
    if (!value) return;
    if (Array.isArray(value)) {
      value.forEach(pushValue);
      return;
    }
    if (typeof value === 'string') {
      const trimmed = value.trim();
      if (trimmed) {
        toolSet.add(trimmed);
      }
      return;
    }
    if (typeof value === 'object') {
      const candidate = firstString(
        (value as Record<string, unknown>).name,
        (value as Record<string, unknown>).tool,
        (value as Record<string, unknown>).label
      );
      if (candidate) {
        toolSet.add(candidate);
      }
    }
  };

  pushValue(taskContext?.toolsNeeded);
  pushValue(taskContext?.instruction?.toolsNeeded);
  pushValue(taskContext?.instruction?.metadata?.tools);

  if (toolSet.size === 0) {
    if (helpType === 'examples') {
      toolSet.add('Browser');
      toolSet.add('Notes doc');
    } else {
      toolSet.add('Notes doc');
    }
  }

  toolSet.add('Timer');
  return Array.from(toolSet);
}

function determinePrimaryTool(tools: string[]): string {
  for (const tool of tools) {
    if (tool.toLowerCase() !== 'timer') {
      return tool;
    }
  }
  return tools[0] || 'Notes doc';
}

serve(async (req) => {
  const corsHeaders = deriveCorsHeaders(req);

  if (req.method === "OPTIONS") {
    return new Response("ok", {
      status: 200,
      headers: corsHeaders,
    });
  }

  let safeTitle = 'this task';
  let normalizedHelpType: AssistanceHelpType = 'stuck';
  let hermeticContext: any = undefined;
  let taskContext: any = undefined;
  let fallbackPayload: AssistancePayload | null = null;

  try {
    const payload = await req.json();
    const rawTitle = typeof payload?.taskTitle === 'string' ? payload.taskTitle : '';
    safeTitle = rawTitle.trim() || 'this task';
    const rawHelpType = typeof payload?.helpType === 'string' ? payload.helpType : 'stuck';
    normalizedHelpType = ['stuck', 'need_details', 'how_to', 'examples'].includes(rawHelpType)
      ? rawHelpType as AssistanceHelpType
      : 'stuck';
    hermeticContext = (payload?.hermeticContext && typeof payload.hermeticContext === 'object')
      ? payload.hermeticContext
      : undefined;
    taskContext = (payload?.taskContext && typeof payload.taskContext === 'object')
      ? payload.taskContext
      : undefined;
    const systemPrompt = typeof payload?.systemPrompt === 'string' && payload.systemPrompt.trim().length > 0
      ? payload.systemPrompt
      : "You are SoulSync's structured task assistant. Provide concrete, time-bound micro-steps.";

    fallbackPayload = buildFallbackAssistance({
      taskTitle: safeTitle,
      helpType: normalizedHelpType,
      hermeticContext,
      taskContext,
    });

    const respondFallback = (reason: string) => {
      console.warn('⚠️ HERMETIC ASSISTANCE: Using deterministic fallback', {
        reason,
        taskTitle: safeTitle,
        helpType: normalizedHelpType,
        hasHermeticContext: !!hermeticContext,
      });
      const clone: AssistancePayload = {
        ...fallbackPayload!,
        actionableSteps: [...fallbackPayload!.actionableSteps],
        toolsNeeded: [...fallbackPayload!.toolsNeeded],
        successCriteria: [...fallbackPayload!.successCriteria],
      };
<<<<<<< HEAD
      return respondWithAssistance(clone, {
        fallbackReason: reason,
        headers: corsHeaders,
      });
=======
      return respondWithAssistance(clone, { fallbackReason: reason });
>>>>>>> c2fb3faf
    };

    console.log('🎯 HERMETIC ASSISTANCE: Request received', {
      taskTitle: safeTitle,
      helpType: normalizedHelpType,
      hasHermeticContext: !!hermeticContext,
      strengthsCount: hermeticContext?.strengths?.cognitiveEdge?.length,
      shadowPatternsCount: hermeticContext?.shadowSide?.avoidancePatterns?.length,
      currentEnergy: hermeticContext?.timing?.currentEnergyWindow
    });

    const LOVABLE_API_KEY = Deno.env.get("LOVABLE_API_KEY");
    if (!LOVABLE_API_KEY) {
      return respondFallback('missing_lovable_api_key');
    }

    const serializedContext = JSON.stringify(taskContext ?? {});

    let response: Response;
    try {
      response = await fetch("https://ai.gateway.lovable.dev/v1/chat/completions", {
        method: "POST",
        headers: {
          Authorization: `Bearer ${LOVABLE_API_KEY}`,
          "Content-Type": "application/json",
        },
        body: JSON.stringify({
          model: "google/gemini-2.5-flash",
          messages: [
            { role: "system", content: systemPrompt },
            {
              role: "user",
              content: `Help me with: ${safeTitle}\n\nContext: ${serializedContext}`
            }
          ],
          tools: [
            {
              type: "function",
              function: {
                name: "provide_hermetic_task_assistance",
                description: "Provide deeply personalized task assistance leveraging user's strengths and mitigating shadow patterns",
                parameters: {
                  type: "object",
                  properties: {
                    content: {
                      type: "string",
                      description: "Opening message that acknowledges their strengths and energy state"
                    },
                    actionableSteps: {
                      type: "array",
                      items: { type: "string" },
                      description: "3-5 micro-steps (2-5 min each) tailored to their execution style"
                    },
                    toolsNeeded: {
                      type: "array",
                      items: { type: "string" },
                      description: "Specific tools required for the task"
                    },
                    timeEstimate: {
                      type: "string",
                      description: "Total estimated time to complete"
                    },
                    successCriteria: {
                      type: "array",
                      items: { type: "string" },
                      description: "Measurable criteria to know they're done"
                    },
                    shadowWarning: {
                      type: "string",
                      description: "Warning about specific avoidance pattern that might emerge (optional)"
                    },
                    recoveryTip: {
                      type: "string",
                      description: "How to recover if this triggers stress (optional)"
                    }
                  },
                  required: ["content", "actionableSteps", "toolsNeeded", "successCriteria"],
                  additionalProperties: false
                }
              }
            }
          ],
          tool_choice: {
            type: "function",
            function: { name: "provide_hermetic_task_assistance" }
          }
        }),
      });
    } catch (error) {
      console.error('❌ HERMETIC ASSISTANCE: Lovable fetch failed', error);
      return respondFallback('lovable_fetch_failed');
    }

    if (!response.ok) {
      let errorText = '';
      try {
        errorText = await response.text();
      } catch (_) {
        // ignore parsing error
      }

      console.error('❌ HERMETIC ASSISTANCE: AI API error', response.status, errorText);

      const reason = response.status === 429
        ? 'lovable_rate_limited'
        : response.status === 402
          ? 'lovable_payment_required'
          : `lovable_status_${response.status}`;

      return respondFallback(reason);
<<<<<<< HEAD
    }

    let result: any;
    try {
      result = await response.json();
    } catch (error) {
      console.error('❌ HERMETIC ASSISTANCE: Failed to parse AI response', error);
      return respondFallback('invalid_lovable_response');
    }

    const toolCall = result?.choices?.[0]?.message?.tool_calls?.[0];
    if (!toolCall?.function?.arguments) {
      console.error('❌ HERMETIC ASSISTANCE: Missing tool call in AI response', result);
      return respondFallback('missing_tool_call');
    }

=======
    }

    let result: any;
    try {
      result = await response.json();
    } catch (error) {
      console.error('❌ HERMETIC ASSISTANCE: Failed to parse AI response', error);
      return respondFallback('invalid_lovable_response');
    }

    const toolCall = result?.choices?.[0]?.message?.tool_calls?.[0];
    if (!toolCall?.function?.arguments) {
      console.error('❌ HERMETIC ASSISTANCE: Missing tool call in AI response', result);
      return respondFallback('missing_tool_call');
    }

>>>>>>> c2fb3faf
    let assistanceData: any;
    try {
      assistanceData = JSON.parse(toolCall.function.arguments);
    } catch (error) {
      console.error('❌ HERMETIC ASSISTANCE: Failed to parse tool payload', error);
      return respondFallback('invalid_tool_payload');
    }

    console.log('✅ HERMETIC ASSISTANCE: Response generated', {
      steps: assistanceData.actionableSteps?.length,
      hasShadowWarning: !!assistanceData.shadowWarning,
      hasRecoveryTip: !!assistanceData.recoveryTip
    });

    const fallbackUsage = {
      content: !assistanceData.content,
      steps: !Array.isArray(assistanceData.actionableSteps) || assistanceData.actionableSteps.length === 0,
      tools: !Array.isArray(assistanceData.toolsNeeded) || assistanceData.toolsNeeded.length === 0,
      criteria: !Array.isArray(assistanceData.successCriteria) || assistanceData.successCriteria.length === 0,
      time: !assistanceData.timeEstimate,
      warnings: !assistanceData.shadowWarning && !!fallbackPayload?.shadowWarning,
      recovery: !assistanceData.recoveryTip && !!fallbackPayload?.recoveryTip
    };
<<<<<<< HEAD

    if (Object.values(fallbackUsage).some(Boolean)) {
      console.warn('⚠️ HERMETIC ASSISTANCE: AI response missing fields, supplementing with deterministic defaults', fallbackUsage);
    }

=======

    if (Object.values(fallbackUsage).some(Boolean)) {
      console.warn('⚠️ HERMETIC ASSISTANCE: AI response missing fields, supplementing with deterministic defaults', fallbackUsage);
    }

>>>>>>> c2fb3faf
    const normalizedAssistance: AssistancePayload = {
      helpType: isResponseHelpType(assistanceData.helpType)
        ? assistanceData.helpType
        : (normalizedHelpType === 'examples' ? 'examples' : 'concrete_steps'),
      content: assistanceData.content || fallbackPayload!.content,
      actionableSteps: Array.isArray(assistanceData.actionableSteps) && assistanceData.actionableSteps.length > 0
        ? assistanceData.actionableSteps
        : [...fallbackPayload!.actionableSteps],
      toolsNeeded: Array.isArray(assistanceData.toolsNeeded) && assistanceData.toolsNeeded.length > 0
        ? assistanceData.toolsNeeded
        : [...fallbackPayload!.toolsNeeded],
      timeEstimate: assistanceData.timeEstimate || fallbackPayload!.timeEstimate,
      successCriteria: Array.isArray(assistanceData.successCriteria) && assistanceData.successCriteria.length > 0
        ? assistanceData.successCriteria
        : [...fallbackPayload!.successCriteria],
      ...(assistanceData.shadowWarning || fallbackPayload?.shadowWarning ? { shadowWarning: assistanceData.shadowWarning || fallbackPayload?.shadowWarning } : {}),
      ...(assistanceData.recoveryTip || fallbackPayload?.recoveryTip ? { recoveryTip: assistanceData.recoveryTip || fallbackPayload?.recoveryTip } : {})
    };

<<<<<<< HEAD
    return respondWithAssistance(normalizedAssistance, {
      headers: corsHeaders,
    });
=======
    return respondWithAssistance(normalizedAssistance);
>>>>>>> c2fb3faf
  } catch (error) {
    console.error('❌ HERMETIC ASSISTANCE: Unexpected error handling request', error);
    const safeFallback = fallbackPayload ?? buildFallbackAssistance({
      taskTitle: safeTitle,
      helpType: normalizedHelpType,
      hermeticContext,
      taskContext,
    });
    const clone: AssistancePayload = {
      ...safeFallback,
      actionableSteps: [...safeFallback.actionableSteps],
      toolsNeeded: [...safeFallback.toolsNeeded],
      successCriteria: [...safeFallback.successCriteria],
    };
<<<<<<< HEAD
    return respondWithAssistance(clone, {
      fallbackReason: 'unhandled_exception',
      headers: corsHeaders,
    });
=======
    return respondWithAssistance(clone, { fallbackReason: 'unhandled_exception' });
>>>>>>> c2fb3faf
  }
});<|MERGE_RESOLUTION|>--- conflicted
+++ resolved
@@ -2,33 +2,10 @@
 
 const BASE_CORS_HEADERS = {
   "Access-Control-Allow-Origin": "*",
-<<<<<<< HEAD
-  "Access-Control-Allow-Headers": "authorization, x-client-info, apikey, content-type, x-supabase-api-version",
-  "Access-Control-Allow-Methods": "POST, OPTIONS",
-  "Access-Control-Allow-Credentials": "true",
-  "Access-Control-Max-Age": "86400",
-  Vary: "Origin",
-};
-
-function deriveCorsHeaders(req?: Request): Record<string, string> {
-  const origin = req?.headers.get("Origin");
-  const requestedHeaders = req?.headers.get("Access-Control-Request-Headers");
-
-  return {
-    ...BASE_CORS_HEADERS,
-    ...(origin ? { "Access-Control-Allow-Origin": origin } : {}),
-    ...(requestedHeaders
-      ? { "Access-Control-Allow-Headers": requestedHeaders }
-      : {}),
-  };
-}
-
-=======
   "Access-Control-Allow-Headers": "authorization, x-client-info, apikey, content-type",
   "Access-Control-Allow-Methods": "POST, OPTIONS",
 };
 
->>>>>>> c2fb3faf
 type AssistanceHelpType = 'stuck' | 'need_details' | 'how_to' | 'examples';
 type AssistanceResponseHelpType = 'concrete_steps' | 'examples' | 'tools_needed' | 'time_breakdown';
 
@@ -61,28 +38,14 @@
   return typeof value === 'string' && RESPONSE_HELP_TYPES.has(value as AssistanceResponseHelpType);
 }
 
-<<<<<<< HEAD
-function respondWithAssistance(
-  payload: AssistancePayload,
-  options?: { fallbackReason?: string; headers?: Record<string, string> }
-) {
-=======
 function respondWithAssistance(payload: AssistancePayload, options?: { fallbackReason?: string }) {
->>>>>>> c2fb3faf
   const body = options?.fallbackReason
     ? { ...payload, fallback: true, fallbackReason: options.fallbackReason }
     : payload;
 
   return new Response(JSON.stringify(body), {
     status: 200,
-<<<<<<< HEAD
-    headers: {
-      ...(options?.headers ?? BASE_CORS_HEADERS),
-      "Content-Type": "application/json",
-    },
-=======
     headers: { ...corsHeaders, "Content-Type": "application/json" },
->>>>>>> c2fb3faf
   });
 }
 
@@ -366,14 +329,7 @@
         toolsNeeded: [...fallbackPayload!.toolsNeeded],
         successCriteria: [...fallbackPayload!.successCriteria],
       };
-<<<<<<< HEAD
-      return respondWithAssistance(clone, {
-        fallbackReason: reason,
-        headers: corsHeaders,
-      });
-=======
       return respondWithAssistance(clone, { fallbackReason: reason });
->>>>>>> c2fb3faf
     };
 
     console.log('🎯 HERMETIC ASSISTANCE: Request received', {
@@ -484,7 +440,6 @@
           : `lovable_status_${response.status}`;
 
       return respondFallback(reason);
-<<<<<<< HEAD
     }
 
     let result: any;
@@ -501,24 +456,6 @@
       return respondFallback('missing_tool_call');
     }
 
-=======
-    }
-
-    let result: any;
-    try {
-      result = await response.json();
-    } catch (error) {
-      console.error('❌ HERMETIC ASSISTANCE: Failed to parse AI response', error);
-      return respondFallback('invalid_lovable_response');
-    }
-
-    const toolCall = result?.choices?.[0]?.message?.tool_calls?.[0];
-    if (!toolCall?.function?.arguments) {
-      console.error('❌ HERMETIC ASSISTANCE: Missing tool call in AI response', result);
-      return respondFallback('missing_tool_call');
-    }
-
->>>>>>> c2fb3faf
     let assistanceData: any;
     try {
       assistanceData = JSON.parse(toolCall.function.arguments);
@@ -542,19 +479,11 @@
       warnings: !assistanceData.shadowWarning && !!fallbackPayload?.shadowWarning,
       recovery: !assistanceData.recoveryTip && !!fallbackPayload?.recoveryTip
     };
-<<<<<<< HEAD
 
     if (Object.values(fallbackUsage).some(Boolean)) {
       console.warn('⚠️ HERMETIC ASSISTANCE: AI response missing fields, supplementing with deterministic defaults', fallbackUsage);
     }
 
-=======
-
-    if (Object.values(fallbackUsage).some(Boolean)) {
-      console.warn('⚠️ HERMETIC ASSISTANCE: AI response missing fields, supplementing with deterministic defaults', fallbackUsage);
-    }
-
->>>>>>> c2fb3faf
     const normalizedAssistance: AssistancePayload = {
       helpType: isResponseHelpType(assistanceData.helpType)
         ? assistanceData.helpType
@@ -574,13 +503,7 @@
       ...(assistanceData.recoveryTip || fallbackPayload?.recoveryTip ? { recoveryTip: assistanceData.recoveryTip || fallbackPayload?.recoveryTip } : {})
     };
 
-<<<<<<< HEAD
-    return respondWithAssistance(normalizedAssistance, {
-      headers: corsHeaders,
-    });
-=======
     return respondWithAssistance(normalizedAssistance);
->>>>>>> c2fb3faf
   } catch (error) {
     console.error('❌ HERMETIC ASSISTANCE: Unexpected error handling request', error);
     const safeFallback = fallbackPayload ?? buildFallbackAssistance({
@@ -595,13 +518,6 @@
       toolsNeeded: [...safeFallback.toolsNeeded],
       successCriteria: [...safeFallback.successCriteria],
     };
-<<<<<<< HEAD
-    return respondWithAssistance(clone, {
-      fallbackReason: 'unhandled_exception',
-      headers: corsHeaders,
-    });
-=======
     return respondWithAssistance(clone, { fallbackReason: 'unhandled_exception' });
->>>>>>> c2fb3faf
   }
 });