--- conflicted
+++ resolved
@@ -335,12 +335,6 @@
       resetPasswordDescription: 'Choose a new password to securely regain access to your account.',
       resetEmailSent: 'Password reset email sent. Check your inbox for the link.',
       resetPasswordFailed: 'Failed to send password reset email',
-<<<<<<< HEAD
-      resetLinkVerified: 'Reset link verified',
-      resetLinkVerifiedDescription: 'Set a new password to complete your recovery.',
-      resetLinkInvalid: 'Reset link is invalid or has expired',
-=======
->>>>>>> 78f15a71
       updatePassword: 'Update Password',
       newPassword: 'New Password',
       enterNewPassword: 'Enter a new password',
@@ -4097,12 +4091,6 @@
       resetPasswordDescription: 'Kies een nieuw wachtwoord om weer veilig toegang te krijgen tot je account.',
       resetEmailSent: 'Reset-e-mail verzonden. Controleer je inbox voor de link.',
       resetPasswordFailed: 'Kon reset-e-mail niet versturen',
-<<<<<<< HEAD
-      resetLinkVerified: 'Resetlink geverifieerd',
-      resetLinkVerifiedDescription: 'Stel een nieuw wachtwoord in om je herstel af te ronden.',
-      resetLinkInvalid: 'Resetlink is ongeldig of verlopen',
-=======
->>>>>>> 78f15a71
       updatePassword: 'Wachtwoord Bijwerken',
       newPassword: 'Nieuw Wachtwoord',
       enterNewPassword: 'Voer een nieuw wachtwoord in',
