
import React, { useState, useEffect, useMemo } from "react";
import { useNavigate, useLocation, useSearchParams } from "react-router-dom";
import { Button } from "@/components/ui/button";
import { Input } from "@/components/ui/input";
import { Label } from "@/components/ui/label";
import { Card, CardContent, CardDescription, CardHeader, CardTitle } from "@/components/ui/card";
import { useToast } from "@/hooks/use-toast";
import { supabase } from "@/integrations/supabase/client";
import { useAuth } from "@/contexts/AuthContext";
import { useLanguage } from "@/contexts/LanguageContext";
import { Loader2, Eye, EyeOff, Sparkles, AlertTriangle, RefreshCw } from "lucide-react";
import { SoulOrbAvatar } from "@/components/ui/avatar";
import { LanguageSelector } from "@/components/ui/language-selector";
import { getFunnelData, clearFunnelData, getFunnelSummary } from "@/utils/funnel-data";
import { useJourneyTracking } from "@/hooks/use-onboarding-journey-tracking";
import { Alert, AlertDescription, AlertTitle } from "@/components/ui/alert";

export default function Auth() {
  const [isLoading, setIsLoading] = useState(false);
  const [showPassword, setShowPassword] = useState(false);
  const [email, setEmail] = useState("");
  const [password, setPassword] = useState("");
  const [confirmPassword, setConfirmPassword] = useState("");
  const [isResettingSession, setIsResettingSession] = useState(false);
  const [isResetMode, setIsResetMode] = useState(false);
  const [isRecoveryMode, setIsRecoveryMode] = useState(false);
  const [newPassword, setNewPassword] = useState("");
  const [confirmNewPassword, setConfirmNewPassword] = useState("");
  const { toast } = useToast();
  const navigate = useNavigate();
  const location = useLocation();
  const [searchParams] = useSearchParams();
  const { user, loading: authLoading } = useAuth();
  const { t } = useLanguage();

  const getAppBaseUrl = () => {
    // Always use the configured Lovable project URL in production
    const lovableUrl = "https://6ad301c9-bd02-4f92-acd8-e65629a5efe3.lovableproject.com";

    if (typeof window !== "undefined" && window.location.origin.includes("localhost")) {
      // Allow localhost during local development so redirects stay on the same host
      return window.location.origin;
    }

    return lovableUrl;
  };

  // Initialize journey tracking
  const {
    startJourney,
    trackStepStart,
    trackStepComplete,
    trackStepAbandonment,
    linkWithUser,
    completeJourney
  } = useJourneyTracking();

  const from = location.state?.from?.pathname || "/";
  const fromFunnel = searchParams.get('from') === 'funnel';
  const funnelData = getFunnelData();
  const [isSignUp, setIsSignUp] = useState(fromFunnel && funnelData ? true : false);

  // CRITICAL: Synchronous recovery detection to prevent race condition with redirect
  // This runs BEFORE any useEffect, blocking premature redirects when recovery tokens are in URL
  const urlHasRecoveryTokens = useMemo(() => {
    const hash = window.location.hash;
    const params = new URLSearchParams(window.location.search);
    const hasRecovery = hash.includes('type=recovery') || 
                        hash.includes('access_token') ||
                        params.get('type') === 'recovery';
    console.log('🔐 Auth: Synchronous recovery check', { hasRecovery, hash: hash.substring(0, 50) });
    return hasRecovery;
  }, []);

  // Initialize journey tracking on component mount - using useRef to prevent cascade
  const journeyInitializedRef = React.useRef(false);
  
  useEffect(() => {
    if (journeyInitializedRef.current) return;
    
    const initializeJourney = async () => {
      const result = await startJourney(funnelData);
      if (result.success) {
        console.log('✅ Auth journey tracking initialized:', result.session_id);
        journeyInitializedRef.current = true;
      } else {
        console.warn('⚠️ Failed to initialize auth journey tracking:', result.error);
      }
    };

    initializeJourney();
  }, []); // Remove dependencies that cause cascade

  // Check for recovery mode from URL params OR hash fragment
  useEffect(() => {
    const typeParam = searchParams.get('type');
    const hash = window.location.hash;
    
    // Check both query param and hash for recovery indicator
    const isRecoveryFromParam = typeParam === 'recovery';
    const isRecoveryFromHash = hash.includes('type=recovery');
    
    console.log('🔐 Auth: Checking recovery mode', { 
      typeParam, 
      hash: hash.substring(0, 50), 
      isRecoveryFromParam, 
      isRecoveryFromHash 
    });
    
    if (isRecoveryFromParam || isRecoveryFromHash) {
      console.log('🔐 Auth: Entering recovery mode');
      setIsSignUp(false);
      setIsResetMode(false);
      setIsRecoveryMode(true);
    } else {
      setIsRecoveryMode(false);
    }
  }, [searchParams]);

  // Handle user redirect - but NOT if in recovery mode (need to reset password first)
  // CRITICAL: Also check urlHasRecoveryTokens (synchronous) to prevent race condition
  // where user state is set before isRecoveryMode async detection completes
  useEffect(() => {
    if (!authLoading && user && !isRecoveryMode && !urlHasRecoveryTokens) {
      console.log('🔐 Auth: Redirecting user (not in recovery mode)');
      // If user came from funnel and has funnel data, go to onboarding to personalize experience
      if (fromFunnel && funnelData) {
        navigate("/onboarding", { replace: true });
      } else {
        navigate(from, { replace: true });
      }
    }
  }, [user, authLoading, navigate, from, fromFunnel, funnelData, isRecoveryMode, urlHasRecoveryTokens]);

  const handleSignUp = async (e: React.FormEvent) => {
    e.preventDefault();
    
    if (password !== confirmPassword) {
      toast({
        title: t('error'),
        description: t('auth.passwordsDontMatch'),
        variant: "destructive",
      });
      return;
    }

    if (password.length < 6) {
      toast({
        title: t('error'),
        description: t('auth.passwordTooShort'),
        variant: "destructive",
      });
      return;
    }

    setIsLoading(true);

    // Track registration attempt
    const stepResult = await trackStepStart('auth', 'Registration', 1, 2, {
      email,
      fromFunnel,
      funnelDataPresent: !!funnelData
    });

    try {
      const redirectUrl = `${getAppBaseUrl()}/onboarding`;
      
      const { data, error } = await supabase.auth.signUp({
        email,
        password,
        options: {
          emailRedirectTo: redirectUrl
        }
      });

      if (error) throw error;

      // Track successful registration
      if (stepResult.step_id) {
        await trackStepComplete(stepResult.step_id, {
          success: true,
          userId: data.user?.id,
          redirectTo: 'onboarding'
        });
      }

      // Link journey with new user
      if (data.user?.id) {
        await linkWithUser(data.user.id);
      }

      toast({
        title: t('auth.success'),
        description: fromFunnel && funnelData 
          ? t('auth.accountCreatedWithBlueprint')
          : t('auth.signUpSuccess'),
      });

      navigate("/onboarding", { replace: true });
      
    } catch (error: any) {
      console.error("Sign up error:", error);
      
      // Track registration failure
      if (stepResult.step_id) {
        await trackStepAbandonment(stepResult.step_id, `Registration failed: ${error.message}`);
      }
      
      toast({
        title: t('error'),
        description: error.message || t('auth.signUpFailed'),
        variant: "destructive",
      });
    } finally {
      setIsLoading(false);
    }
  };

  const handleSignIn = async (e: React.FormEvent) => {
    e.preventDefault();
    setIsLoading(true);

    // Track sign-in attempt
    const stepResult = await trackStepStart('auth', 'Sign In', 1, 1, {
      email,
      fromFunnel,
      returnTo: from
    });

    try {
      const { data, error } = await supabase.auth.signInWithPassword({
        email,
        password,
      });

      if (error) throw error;

      // Track successful sign-in
      if (stepResult.step_id) {
        await trackStepComplete(stepResult.step_id, {
          success: true,
          userId: data.user?.id,
          redirectTo: from
        });
      }

      // Link journey with existing user
      if (data.user?.id) {
        await linkWithUser(data.user.id);
      }

      toast({
        title: t('auth.welcomeBack'),
        description: t('auth.welcomeBackMessage'),
      });

      // Clear funnel data on successful sign in (they're already a user)
      if (fromFunnel) {
        clearFunnelData();
      }
      navigate(from, { replace: true });
      
    } catch (error: any) {
      console.error("Sign in error:", error);
      
      // Track sign-in failure
      if (stepResult.step_id) {
        await trackStepAbandonment(stepResult.step_id, `Sign-in failed: ${error.message}`);
      }
      
      toast({
        title: t('error'),
        description: error.message || t('auth.signInFailed'),
        variant: "destructive",
      });
    } finally {
      setIsLoading(false);
    }
  };

  const handlePasswordResetRequest = async (e: React.FormEvent) => {
    e.preventDefault();

    if (!email) {
      toast({
        title: t('error'),
        description: t('auth.enterEmail'),
        variant: "destructive",
      });
      return;
    }

    setIsLoading(true);
    try {
<<<<<<< HEAD
      // Build recovery redirect that matches the Supabase whitelist
=======
      // Use environment-provided site URL or current origin for recovery redirect
>>>>>>> a97851cb
      const redirectUrl = `${getAppBaseUrl()}/auth?type=recovery`;
      const { error } = await supabase.auth.resetPasswordForEmail(email, {
        redirectTo: redirectUrl
      });

      if (error) throw error;

      toast({
        title: t('auth.resetPassword'),
        description: t('auth.resetEmailSent'),
      });
      setIsResetMode(false);
    } catch (error: any) {
      console.error("Password reset error:", error);
      toast({
        title: t('error'),
        description: error.message || t('auth.resetPasswordFailed'),
        variant: "destructive",
      });
    } finally {
      setIsLoading(false);
    }
  };

  const handlePasswordUpdate = async (e: React.FormEvent) => {
    e.preventDefault();

    if (newPassword !== confirmNewPassword) {
      toast({
        title: t('error'),
        description: t('auth.passwordsDontMatch'),
        variant: "destructive",
      });
      return;
    }

    if (newPassword.length < 6) {
      toast({
        title: t('error'),
        description: t('auth.passwordTooShort'),
        variant: "destructive",
      });
      return;
    }

    setIsLoading(true);
    try {
      // Verify we have an active session before attempting password update
      const { data: { session } } = await supabase.auth.getSession();
      if (!session) {
        toast({
          title: t('error'),
          description: 'Session expired. Please request a new password reset link.',
          variant: "destructive",
        });
        setIsRecoveryMode(false);
        setIsLoading(false);
        return;
      }

      const { error } = await supabase.auth.updateUser({ password: newPassword });

      if (error) throw error;

      toast({
        title: t('auth.passwordUpdated'),
        description: t('auth.passwordUpdatedDescription'),
      });

      setIsRecoveryMode(false);
      setNewPassword("");
      setConfirmNewPassword("");
      navigate('/auth', { replace: true });
    } catch (error: any) {
      console.error("Password update error:", error);
      toast({
        title: t('error'),
        description: error.message || t('auth.passwordUpdateFailed'),
        variant: "destructive",
      });
    } finally {
      setIsLoading(false);
    }
  };

  const clearSupabaseAuthTokens = () => {
    try {
      const keys = Object.keys(localStorage);
      keys
        .filter((key) => key.startsWith("sb-") || key.toLowerCase().includes("supabase"))
        .forEach((key) => localStorage.removeItem(key));
    } catch (error) {
      console.error("Error clearing Supabase auth tokens:", error);
    }
  };

  const handleSessionReset = async () => {
    setIsResettingSession(true);
    try {
      await supabase.auth.signOut();
      clearSupabaseAuthTokens();
      toast({
        title: "Session reset",
        description: "We updated our login system. Please sign in again to continue.",
      });
    } catch (error: any) {
      console.error("Session reset error:", error);
      toast({
        title: t('error'),
        description: error.message || "Unable to reset session. Please clear site data manually and try again.",
        variant: "destructive",
      });
    } finally {
      setIsResettingSession(false);
    }
  };

  if (authLoading) {
    return (
      <div className="flex items-center justify-center min-h-screen">
        <div className="animate-spin rounded-full h-12 w-12 border-t-2 border-b-2 border-soul-purple"></div>
      </div>
    );
  }

  const cardTitle = isRecoveryMode
    ? t('auth.resetPassword')
    : isResetMode
      ? t('auth.resetPassword')
      : fromFunnel && funnelData && isSignUp
        ? t('auth.createYourAccount')
        : isSignUp ? t('auth.createAccount') : t('auth.welcomeBack');

  const cardDescription = isRecoveryMode
    ? t('auth.resetPasswordDescription')
    : isResetMode
      ? t('auth.resetPasswordSubtitle')
      : fromFunnel && funnelData && isSignUp
        ? t('auth.accessPersonalizedBlueprint')
        : isSignUp ? t('auth.startJourney') : t('auth.continueJourney');

  const handleSubmit = isRecoveryMode
    ? handlePasswordUpdate
    : isResetMode
      ? handlePasswordResetRequest
      : isSignUp ? handleSignUp : handleSignIn;

  const primaryButtonText = isRecoveryMode
    ? t('auth.updatePassword')
    : isResetMode
      ? t('auth.sendResetLink')
      : isSignUp ? t('auth.createAccount') : t('nav.signIn');

  return (
    <div className="min-h-screen flex items-center justify-center bg-background p-4">
      <Card className="w-full max-w-md bg-card shadow-lg border">
        <CardHeader className="space-y-4 text-center">
          <div className="flex justify-end">
            <LanguageSelector />
          </div>

          <Alert className="bg-amber-50 border-amber-200 text-amber-900">
            <AlertTriangle className="h-4 w-4" />
            <AlertTitle>One-time sign in required</AlertTitle>
            <AlertDescription className="space-y-2 text-left">
              <p className="text-sm">
                We refreshed our authentication backend. If you were logged in before, please sign out and sign back in once to continue.
              </p>
              <Button
                type="button"
                variant="outline"
                size="sm"
                className="mt-1"
                onClick={handleSessionReset}
                disabled={isResettingSession || isLoading}
              >
                {isResettingSession ? (
                  <Loader2 className="h-4 w-4 animate-spin mr-2" />
                ) : (
                  <RefreshCw className="h-4 w-4 mr-2" />
                )}
                Reset session
              </Button>
            </AlertDescription>
          </Alert>

          {fromFunnel && funnelData && !isRecoveryMode && !isResetMode && (
            <div className="bg-primary/10 border border-primary/20 rounded-lg p-3 mb-4">
              <div className="flex items-center gap-2 mb-2">
                <Sparkles className="h-4 w-4 text-primary" />
                <span className="text-sm font-medium text-primary">{t('auth.funnelReportReady')}</span>
              </div>
              <p className="text-xs text-muted-foreground">
                {t('auth.completeAccountMessage')}
              </p>
            </div>
          )}

          <div className="flex justify-center">
            <SoulOrbAvatar size="md" />
          </div>
          <div>
            <CardTitle className="text-2xl font-display">
              {cardTitle}
            </CardTitle>
            <CardDescription>
              {cardDescription}
            </CardDescription>
          </div>
        </CardHeader>
        <CardContent>
          <form onSubmit={handleSubmit} className="space-y-4">
            {!isRecoveryMode && (
              <div className="space-y-2">
                <Label htmlFor="email">{t('auth.email')}</Label>
                <Input
                  id="email"
                  type="email"
                  value={email}
                  onChange={(e) => setEmail(e.target.value)}
                  placeholder={t('auth.enterEmail')}
                  required
                  disabled={isLoading}
                />
              </div>
            )}

            {!isResetMode && !isRecoveryMode && (
              <div className="space-y-2">
                <Label htmlFor="password">{t('auth.password')}</Label>
                <div className="relative">
                  <Input
                    id="password"
                    type={showPassword ? "text" : "password"}
                    value={password}
                    onChange={(e) => setPassword(e.target.value)}
                    placeholder={t('auth.enterPassword')}
                    required
                    disabled={isLoading}
                    minLength={6}
                  />
                  <Button
                    type="button"
                    variant="ghost"
                    size="sm"
                    className="absolute right-0 top-0 h-full px-3 py-2 hover:bg-transparent"
                    onClick={() => setShowPassword(!showPassword)}
                    disabled={isLoading}
                  >
                    {showPassword ? (
                      <EyeOff className="h-4 w-4" />
                    ) : (
                      <Eye className="h-4 w-4" />
                    )}
                  </Button>
                </div>
              </div>
            )}

            {isSignUp && !isResetMode && !isRecoveryMode && (
              <div className="space-y-2">
                <Label htmlFor="confirmPassword">{t('auth.confirmPassword')}</Label>
                <Input
                  id="confirmPassword"
                  type="password"
                  value={confirmPassword}
                  onChange={(e) => setConfirmPassword(e.target.value)}
                  placeholder={t('auth.confirmPasswordPlaceholder')}
                  required
                  disabled={isLoading}
                  minLength={6}
                />
              </div>
            )}

            {isRecoveryMode && (
              <div className="space-y-4">
                <div className="space-y-2">
                  <Label htmlFor="newPassword">{t('auth.newPassword')}</Label>
                  <Input
                    id="newPassword"
                    type="password"
                    value={newPassword}
                    onChange={(e) => setNewPassword(e.target.value)}
                    placeholder={t('auth.enterNewPassword')}
                    required
                    disabled={isLoading}
                    minLength={6}
                  />
                </div>
                <div className="space-y-2">
                  <Label htmlFor="confirmNewPassword">{t('auth.confirmPassword')}</Label>
                  <Input
                    id="confirmNewPassword"
                    type="password"
                    value={confirmNewPassword}
                    onChange={(e) => setConfirmNewPassword(e.target.value)}
                    placeholder={t('auth.confirmPasswordPlaceholder')}
                    required
                    disabled={isLoading}
                    minLength={6}
                  />
                </div>
              </div>
            )}

            <Button
              type="submit"
              className="w-full bg-soul-purple hover:bg-soul-purple/90"
              disabled={isLoading}
            >
              {isLoading && <Loader2 className="mr-2 h-4 w-4 animate-spin" />}
              {primaryButtonText}
            </Button>
          </form>

          {!isResetMode && !isRecoveryMode && (
            <div className="mt-2 text-right">
              <Button
                variant="link"
                className="text-xs text-soul-purple hover:text-soul-purple/80 px-0"
                onClick={() => {
                  setIsResetMode(true);
                  setIsSignUp(false);
                }}
                disabled={isLoading}
              >
                {t('auth.forgotPassword')}
              </Button>
            </div>
          )}

          <div className="mt-4 text-center">
            {isResetMode || isRecoveryMode ? (
              <Button
                variant="link"
                onClick={() => {
                  setIsResetMode(false);
                  setIsRecoveryMode(false);
                  setIsSignUp(false);
                  navigate('/auth', { replace: true });
                }}
                disabled={isLoading}
                className="text-soul-purple hover:text-soul-purple/80"
              >
                {t('auth.backToSignIn')}
              </Button>
            ) : (
              <Button
                variant="link"
                onClick={() => {
                  setIsSignUp(!isSignUp);
                  setPassword("");
                  setConfirmPassword("");
                }}
                disabled={isLoading}
                className="text-soul-purple hover:text-soul-purple/80"
              >
                {isSignUp ? t('auth.alreadyHaveAccount') : t('auth.needAccount')}
              </Button>
            )}
          </div>
        </CardContent>
      </Card>
    </div>
  );
}<|MERGE_RESOLUTION|>--- conflicted
+++ resolved
@@ -293,11 +293,7 @@
 
     setIsLoading(true);
     try {
-<<<<<<< HEAD
-      // Build recovery redirect that matches the Supabase whitelist
-=======
       // Use environment-provided site URL or current origin for recovery redirect
->>>>>>> a97851cb
       const redirectUrl = `${getAppBaseUrl()}/auth?type=recovery`;
       const { error } = await supabase.auth.resetPasswordForEmail(email, {
         redirectTo: redirectUrl
