
import React, { useState, useEffect } from "react";
import { useNavigate, useLocation, useSearchParams } from "react-router-dom";
import { Button } from "@/components/ui/button";
import { Input } from "@/components/ui/input";
import { Label } from "@/components/ui/label";
import { Card, CardContent, CardDescription, CardHeader, CardTitle } from "@/components/ui/card";
import { useToast } from "@/hooks/use-toast";
import { supabase } from "@/integrations/supabase/client";
import { useAuth } from "@/contexts/AuthContext";
import { useLanguage } from "@/contexts/LanguageContext";
import { Loader2, Eye, EyeOff, Sparkles, AlertTriangle, RefreshCw } from "lucide-react";
import { SoulOrbAvatar } from "@/components/ui/avatar";
import { LanguageSelector } from "@/components/ui/language-selector";
import { getFunnelData, clearFunnelData, getFunnelSummary } from "@/utils/funnel-data";
import { useJourneyTracking } from "@/hooks/use-onboarding-journey-tracking";
import { Alert, AlertDescription, AlertTitle } from "@/components/ui/alert";

export default function Auth() {
  const [isLoading, setIsLoading] = useState(false);
  const [showPassword, setShowPassword] = useState(false);
  const [email, setEmail] = useState("");
  const [password, setPassword] = useState("");
  const [confirmPassword, setConfirmPassword] = useState("");
  const [isResettingSession, setIsResettingSession] = useState(false);
  const [isResetMode, setIsResetMode] = useState(false);
  const [isRecoveryMode, setIsRecoveryMode] = useState(false);
  const [newPassword, setNewPassword] = useState("");
  const [confirmNewPassword, setConfirmNewPassword] = useState("");
  const { toast } = useToast();
  const navigate = useNavigate();
  const location = useLocation();
  const [searchParams] = useSearchParams();
  const { user, loading: authLoading } = useAuth();
  const { t } = useLanguage();

  const getAppBaseUrl = () => {
    if (import.meta.env.VITE_SITE_URL) return import.meta.env.VITE_SITE_URL as string;
    if (typeof window !== "undefined") return window.location.origin;
    return "";
  };

  // Initialize journey tracking
  const {
    startJourney,
    trackStepStart,
    trackStepComplete,
    trackStepAbandonment,
    linkWithUser,
    completeJourney
  } = useJourneyTracking();

  const from = location.state?.from?.pathname || "/";
  const fromFunnel = searchParams.get('from') === 'funnel';
  const funnelData = getFunnelData();
  const [isSignUp, setIsSignUp] = useState(fromFunnel && funnelData ? true : false);

  // Initialize journey tracking on component mount - using useRef to prevent cascade
  const journeyInitializedRef = React.useRef(false);
  
  useEffect(() => {
    if (journeyInitializedRef.current) return;
    
    const initializeJourney = async () => {
      const result = await startJourney(funnelData);
      if (result.success) {
        console.log('✅ Auth journey tracking initialized:', result.session_id);
        journeyInitializedRef.current = true;
      } else {
        console.warn('⚠️ Failed to initialize auth journey tracking:', result.error);
      }
    };

    initializeJourney();
  }, []); // Remove dependencies that cause cascade

  useEffect(() => {
    if (!authLoading && user) {
      // If user came from funnel and has funnel data, go to onboarding to personalize experience
      if (fromFunnel && funnelData) {
        navigate("/onboarding", { replace: true });
      } else {
        navigate(from, { replace: true });
      }
    }
  }, [user, authLoading, navigate, from, fromFunnel, funnelData]);

  useEffect(() => {
    const typeParam = searchParams.get('type');
<<<<<<< HEAD
    const codeParam = searchParams.get('code');
    const errorDescription = searchParams.get('error_description');

    if (errorDescription) {
      toast({
        title: t('error'),
        description: errorDescription,
        variant: "destructive",
      });
    }

=======
>>>>>>> 78f15a71
    if (typeParam === 'recovery') {
      setIsSignUp(false);
      setIsResetMode(false);
      setIsRecoveryMode(true);
<<<<<<< HEAD

      if (codeParam) {
        const verifyRecovery = async () => {
          setIsLoading(true);
          const { error } = await supabase.auth.exchangeCodeForSession(codeParam);
          setIsLoading(false);

          if (error) {
            console.error("Recovery verification error:", error);
            toast({
              title: t('error'),
              description: error.message || t('auth.resetLinkInvalid'),
              variant: "destructive",
            });
            setIsRecoveryMode(false);
            navigate('/auth', { replace: true });
            return;
          }

          toast({
            title: t('auth.resetLinkVerified'),
            description: t('auth.resetLinkVerifiedDescription'),
          });
        };

        verifyRecovery();
      }
    } else {
      setIsRecoveryMode(false);
    }
  }, [navigate, searchParams, t, toast]);
=======
    } else {
      setIsRecoveryMode(false);
    }
  }, [searchParams]);
>>>>>>> 78f15a71

  const handleSignUp = async (e: React.FormEvent) => {
    e.preventDefault();
    
    if (password !== confirmPassword) {
      toast({
        title: t('error'),
        description: t('auth.passwordsDontMatch'),
        variant: "destructive",
      });
      return;
    }

    if (password.length < 6) {
      toast({
        title: t('error'),
        description: t('auth.passwordTooShort'),
        variant: "destructive",
      });
      return;
    }

    setIsLoading(true);

    // Track registration attempt
    const stepResult = await trackStepStart('auth', 'Registration', 1, 2, {
      email,
      fromFunnel,
      funnelDataPresent: !!funnelData
    });

    try {
      const redirectUrl = `${getAppBaseUrl()}/onboarding`;
      
      const { data, error } = await supabase.auth.signUp({
        email,
        password,
        options: {
          emailRedirectTo: redirectUrl
        }
      });

      if (error) throw error;

      // Track successful registration
      if (stepResult.step_id) {
        await trackStepComplete(stepResult.step_id, {
          success: true,
          userId: data.user?.id,
          redirectTo: 'onboarding'
        });
      }

      // Link journey with new user
      if (data.user?.id) {
        await linkWithUser(data.user.id);
      }

      toast({
        title: t('auth.success'),
        description: fromFunnel && funnelData 
          ? t('auth.accountCreatedWithBlueprint')
          : t('auth.signUpSuccess'),
      });

      navigate("/onboarding", { replace: true });
      
    } catch (error: any) {
      console.error("Sign up error:", error);
      
      // Track registration failure
      if (stepResult.step_id) {
        await trackStepAbandonment(stepResult.step_id, `Registration failed: ${error.message}`);
      }
      
      toast({
        title: t('error'),
        description: error.message || t('auth.signUpFailed'),
        variant: "destructive",
      });
    } finally {
      setIsLoading(false);
    }
  };

  const handleSignIn = async (e: React.FormEvent) => {
    e.preventDefault();
    setIsLoading(true);

    // Track sign-in attempt
    const stepResult = await trackStepStart('auth', 'Sign In', 1, 1, {
      email,
      fromFunnel,
      returnTo: from
    });

    try {
      const { data, error } = await supabase.auth.signInWithPassword({
        email,
        password,
      });

      if (error) throw error;

      // Track successful sign-in
      if (stepResult.step_id) {
        await trackStepComplete(stepResult.step_id, {
          success: true,
          userId: data.user?.id,
          redirectTo: from
        });
      }

      // Link journey with existing user
      if (data.user?.id) {
        await linkWithUser(data.user.id);
      }

      toast({
        title: t('auth.welcomeBack'),
        description: t('auth.welcomeBackMessage'),
      });

      // Clear funnel data on successful sign in (they're already a user)
      if (fromFunnel) {
        clearFunnelData();
      }
      navigate(from, { replace: true });
      
    } catch (error: any) {
      console.error("Sign in error:", error);
      
      // Track sign-in failure
      if (stepResult.step_id) {
        await trackStepAbandonment(stepResult.step_id, `Sign-in failed: ${error.message}`);
      }
      
      toast({
        title: t('error'),
        description: error.message || t('auth.signInFailed'),
        variant: "destructive",
      });
    } finally {
      setIsLoading(false);
    }
  };

  const handlePasswordResetRequest = async (e: React.FormEvent) => {
    e.preventDefault();

    if (!email) {
      toast({
        title: t('error'),
        description: t('auth.enterEmail'),
        variant: "destructive",
      });
      return;
    }

    setIsLoading(true);
    try {
<<<<<<< HEAD
      const redirectUrl = `${getAppBaseUrl()}/auth?type=recovery`;
=======
      const redirectUrl = `${window.location.origin}/auth?type=recovery`;
>>>>>>> 78f15a71
      const { error } = await supabase.auth.resetPasswordForEmail(email, {
        redirectTo: redirectUrl
      });

      if (error) throw error;

      toast({
        title: t('auth.resetPassword'),
        description: t('auth.resetEmailSent'),
      });
      setIsResetMode(false);
    } catch (error: any) {
      console.error("Password reset error:", error);
      toast({
        title: t('error'),
        description: error.message || t('auth.resetPasswordFailed'),
        variant: "destructive",
      });
    } finally {
      setIsLoading(false);
    }
  };

  const handlePasswordUpdate = async (e: React.FormEvent) => {
    e.preventDefault();

    if (newPassword !== confirmNewPassword) {
      toast({
        title: t('error'),
        description: t('auth.passwordsDontMatch'),
        variant: "destructive",
      });
      return;
    }

    if (newPassword.length < 6) {
      toast({
        title: t('error'),
        description: t('auth.passwordTooShort'),
        variant: "destructive",
      });
      return;
    }

    setIsLoading(true);
    try {
      const { error } = await supabase.auth.updateUser({ password: newPassword });

      if (error) throw error;

      toast({
        title: t('auth.passwordUpdated'),
        description: t('auth.passwordUpdatedDescription'),
      });

      setIsRecoveryMode(false);
      setNewPassword("");
      setConfirmNewPassword("");
      navigate('/auth', { replace: true });
    } catch (error: any) {
      console.error("Password update error:", error);
      toast({
        title: t('error'),
        description: error.message || t('auth.passwordUpdateFailed'),
        variant: "destructive",
      });
    } finally {
      setIsLoading(false);
    }
  };

  const clearSupabaseAuthTokens = () => {
    try {
      const keys = Object.keys(localStorage);
      keys
        .filter((key) => key.startsWith("sb-") || key.toLowerCase().includes("supabase"))
        .forEach((key) => localStorage.removeItem(key));
    } catch (error) {
      console.error("Error clearing Supabase auth tokens:", error);
    }
  };

  const handleSessionReset = async () => {
    setIsResettingSession(true);
    try {
      await supabase.auth.signOut();
      clearSupabaseAuthTokens();
      toast({
        title: "Session reset",
        description: "We updated our login system. Please sign in again to continue.",
      });
    } catch (error: any) {
      console.error("Session reset error:", error);
      toast({
        title: t('error'),
        description: error.message || "Unable to reset session. Please clear site data manually and try again.",
        variant: "destructive",
      });
    } finally {
      setIsResettingSession(false);
    }
  };

  if (authLoading) {
    return (
      <div className="flex items-center justify-center min-h-screen">
        <div className="animate-spin rounded-full h-12 w-12 border-t-2 border-b-2 border-soul-purple"></div>
      </div>
    );
  }

  const cardTitle = isRecoveryMode
    ? t('auth.resetPassword')
    : isResetMode
      ? t('auth.resetPassword')
      : fromFunnel && funnelData && isSignUp
        ? t('auth.createYourAccount')
        : isSignUp ? t('auth.createAccount') : t('auth.welcomeBack');

  const cardDescription = isRecoveryMode
    ? t('auth.resetPasswordDescription')
    : isResetMode
      ? t('auth.resetPasswordSubtitle')
      : fromFunnel && funnelData && isSignUp
        ? t('auth.accessPersonalizedBlueprint')
        : isSignUp ? t('auth.startJourney') : t('auth.continueJourney');

  const handleSubmit = isRecoveryMode
    ? handlePasswordUpdate
    : isResetMode
      ? handlePasswordResetRequest
      : isSignUp ? handleSignUp : handleSignIn;

  const primaryButtonText = isRecoveryMode
    ? t('auth.updatePassword')
    : isResetMode
      ? t('auth.sendResetLink')
      : isSignUp ? t('auth.createAccount') : t('nav.signIn');

  return (
    <div className="min-h-screen flex items-center justify-center bg-background p-4">
      <Card className="w-full max-w-md bg-card shadow-lg border">
        <CardHeader className="space-y-4 text-center">
          <div className="flex justify-end">
            <LanguageSelector />
          </div>

          <Alert className="bg-amber-50 border-amber-200 text-amber-900">
            <AlertTriangle className="h-4 w-4" />
            <AlertTitle>One-time sign in required</AlertTitle>
            <AlertDescription className="space-y-2 text-left">
              <p className="text-sm">
                We refreshed our authentication backend. If you were logged in before, please sign out and sign back in once to continue.
              </p>
              <Button
                type="button"
                variant="outline"
                size="sm"
                className="mt-1"
                onClick={handleSessionReset}
                disabled={isResettingSession || isLoading}
              >
                {isResettingSession ? (
                  <Loader2 className="h-4 w-4 animate-spin mr-2" />
                ) : (
                  <RefreshCw className="h-4 w-4 mr-2" />
                )}
                Reset session
              </Button>
            </AlertDescription>
          </Alert>

          {fromFunnel && funnelData && !isRecoveryMode && !isResetMode && (
            <div className="bg-primary/10 border border-primary/20 rounded-lg p-3 mb-4">
              <div className="flex items-center gap-2 mb-2">
                <Sparkles className="h-4 w-4 text-primary" />
                <span className="text-sm font-medium text-primary">{t('auth.funnelReportReady')}</span>
              </div>
              <p className="text-xs text-muted-foreground">
                {t('auth.completeAccountMessage')}
              </p>
            </div>
          )}

          <div className="flex justify-center">
            <SoulOrbAvatar size="md" />
          </div>
          <div>
            <CardTitle className="text-2xl font-display">
              {cardTitle}
            </CardTitle>
            <CardDescription>
              {cardDescription}
            </CardDescription>
          </div>
        </CardHeader>
        <CardContent>
          <form onSubmit={handleSubmit} className="space-y-4">
            {!isRecoveryMode && (
              <div className="space-y-2">
                <Label htmlFor="email">{t('auth.email')}</Label>
                <Input
                  id="email"
                  type="email"
                  value={email}
                  onChange={(e) => setEmail(e.target.value)}
                  placeholder={t('auth.enterEmail')}
                  required
                  disabled={isLoading}
                />
              </div>
            )}
<<<<<<< HEAD

            {!isResetMode && !isRecoveryMode && (
              <div className="space-y-2">
                <Label htmlFor="password">{t('auth.password')}</Label>
                <div className="relative">
                  <Input
                    id="password"
                    type={showPassword ? "text" : "password"}
                    value={password}
                    onChange={(e) => setPassword(e.target.value)}
                    placeholder={t('auth.enterPassword')}
                    required
                    disabled={isLoading}
                    minLength={6}
                  />
                  <Button
                    type="button"
                    variant="ghost"
                    size="sm"
                    className="absolute right-0 top-0 h-full px-3 py-2 hover:bg-transparent"
                    onClick={() => setShowPassword(!showPassword)}
                    disabled={isLoading}
                  >
                    {showPassword ? (
                      <EyeOff className="h-4 w-4" />
                    ) : (
                      <Eye className="h-4 w-4" />
                    )}
                  </Button>
                </div>
              </div>
            )}

=======

            {!isResetMode && !isRecoveryMode && (
              <div className="space-y-2">
                <Label htmlFor="password">{t('auth.password')}</Label>
                <div className="relative">
                  <Input
                    id="password"
                    type={showPassword ? "text" : "password"}
                    value={password}
                    onChange={(e) => setPassword(e.target.value)}
                    placeholder={t('auth.enterPassword')}
                    required
                    disabled={isLoading}
                    minLength={6}
                  />
                  <Button
                    type="button"
                    variant="ghost"
                    size="sm"
                    className="absolute right-0 top-0 h-full px-3 py-2 hover:bg-transparent"
                    onClick={() => setShowPassword(!showPassword)}
                    disabled={isLoading}
                  >
                    {showPassword ? (
                      <EyeOff className="h-4 w-4" />
                    ) : (
                      <Eye className="h-4 w-4" />
                    )}
                  </Button>
                </div>
              </div>
            )}

>>>>>>> 78f15a71
            {isSignUp && !isResetMode && !isRecoveryMode && (
              <div className="space-y-2">
                <Label htmlFor="confirmPassword">{t('auth.confirmPassword')}</Label>
                <Input
                  id="confirmPassword"
                  type="password"
                  value={confirmPassword}
                  onChange={(e) => setConfirmPassword(e.target.value)}
                  placeholder={t('auth.confirmPasswordPlaceholder')}
                  required
                  disabled={isLoading}
                  minLength={6}
                />
              </div>
            )}

            {isRecoveryMode && (
              <div className="space-y-4">
                <div className="space-y-2">
                  <Label htmlFor="newPassword">{t('auth.newPassword')}</Label>
                  <Input
                    id="newPassword"
                    type="password"
                    value={newPassword}
                    onChange={(e) => setNewPassword(e.target.value)}
                    placeholder={t('auth.enterNewPassword')}
                    required
                    disabled={isLoading}
                    minLength={6}
                  />
                </div>
                <div className="space-y-2">
                  <Label htmlFor="confirmNewPassword">{t('auth.confirmPassword')}</Label>
                  <Input
                    id="confirmNewPassword"
                    type="password"
                    value={confirmNewPassword}
                    onChange={(e) => setConfirmNewPassword(e.target.value)}
                    placeholder={t('auth.confirmPasswordPlaceholder')}
                    required
                    disabled={isLoading}
                    minLength={6}
                  />
                </div>
              </div>
            )}

            <Button
              type="submit"
              className="w-full bg-soul-purple hover:bg-soul-purple/90"
              disabled={isLoading}
            >
              {isLoading && <Loader2 className="mr-2 h-4 w-4 animate-spin" />}
              {primaryButtonText}
            </Button>
          </form>

          {!isResetMode && !isRecoveryMode && (
            <div className="mt-2 text-right">
              <Button
                variant="link"
                className="text-xs text-soul-purple hover:text-soul-purple/80 px-0"
                onClick={() => {
                  setIsResetMode(true);
                  setIsSignUp(false);
                }}
                disabled={isLoading}
              >
                {t('auth.forgotPassword')}
              </Button>
            </div>
          )}

          <div className="mt-4 text-center">
            {isResetMode || isRecoveryMode ? (
              <Button
                variant="link"
                onClick={() => {
                  setIsResetMode(false);
                  setIsRecoveryMode(false);
                  setIsSignUp(false);
                  navigate('/auth', { replace: true });
                }}
                disabled={isLoading}
                className="text-soul-purple hover:text-soul-purple/80"
              >
                {t('auth.backToSignIn')}
              </Button>
            ) : (
              <Button
                variant="link"
                onClick={() => {
                  setIsSignUp(!isSignUp);
                  setPassword("");
                  setConfirmPassword("");
                }}
                disabled={isLoading}
                className="text-soul-purple hover:text-soul-purple/80"
              >
                {isSignUp ? t('auth.alreadyHaveAccount') : t('auth.needAccount')}
              </Button>
            )}
          </div>
        </CardContent>
      </Card>
    </div>
  );
}<|MERGE_RESOLUTION|>--- conflicted
+++ resolved
@@ -87,62 +87,14 @@
 
   useEffect(() => {
     const typeParam = searchParams.get('type');
-<<<<<<< HEAD
-    const codeParam = searchParams.get('code');
-    const errorDescription = searchParams.get('error_description');
-
-    if (errorDescription) {
-      toast({
-        title: t('error'),
-        description: errorDescription,
-        variant: "destructive",
-      });
-    }
-
-=======
->>>>>>> 78f15a71
     if (typeParam === 'recovery') {
       setIsSignUp(false);
       setIsResetMode(false);
       setIsRecoveryMode(true);
-<<<<<<< HEAD
-
-      if (codeParam) {
-        const verifyRecovery = async () => {
-          setIsLoading(true);
-          const { error } = await supabase.auth.exchangeCodeForSession(codeParam);
-          setIsLoading(false);
-
-          if (error) {
-            console.error("Recovery verification error:", error);
-            toast({
-              title: t('error'),
-              description: error.message || t('auth.resetLinkInvalid'),
-              variant: "destructive",
-            });
-            setIsRecoveryMode(false);
-            navigate('/auth', { replace: true });
-            return;
-          }
-
-          toast({
-            title: t('auth.resetLinkVerified'),
-            description: t('auth.resetLinkVerifiedDescription'),
-          });
-        };
-
-        verifyRecovery();
-      }
     } else {
       setIsRecoveryMode(false);
     }
-  }, [navigate, searchParams, t, toast]);
-=======
-    } else {
-      setIsRecoveryMode(false);
-    }
   }, [searchParams]);
->>>>>>> 78f15a71
 
   const handleSignUp = async (e: React.FormEvent) => {
     e.preventDefault();
@@ -304,11 +256,7 @@
 
     setIsLoading(true);
     try {
-<<<<<<< HEAD
-      const redirectUrl = `${getAppBaseUrl()}/auth?type=recovery`;
-=======
       const redirectUrl = `${window.location.origin}/auth?type=recovery`;
->>>>>>> 78f15a71
       const { error } = await supabase.auth.resetPasswordForEmail(email, {
         redirectTo: redirectUrl
       });
@@ -521,7 +469,6 @@
                 />
               </div>
             )}
-<<<<<<< HEAD
 
             {!isResetMode && !isRecoveryMode && (
               <div className="space-y-2">
@@ -555,41 +502,6 @@
               </div>
             )}
 
-=======
-
-            {!isResetMode && !isRecoveryMode && (
-              <div className="space-y-2">
-                <Label htmlFor="password">{t('auth.password')}</Label>
-                <div className="relative">
-                  <Input
-                    id="password"
-                    type={showPassword ? "text" : "password"}
-                    value={password}
-                    onChange={(e) => setPassword(e.target.value)}
-                    placeholder={t('auth.enterPassword')}
-                    required
-                    disabled={isLoading}
-                    minLength={6}
-                  />
-                  <Button
-                    type="button"
-                    variant="ghost"
-                    size="sm"
-                    className="absolute right-0 top-0 h-full px-3 py-2 hover:bg-transparent"
-                    onClick={() => setShowPassword(!showPassword)}
-                    disabled={isLoading}
-                  >
-                    {showPassword ? (
-                      <EyeOff className="h-4 w-4" />
-                    ) : (
-                      <Eye className="h-4 w-4" />
-                    )}
-                  </Button>
-                </div>
-              </div>
-            )}
-
->>>>>>> 78f15a71
             {isSignUp && !isResetMode && !isRecoveryMode && (
               <div className="space-y-2">
                 <Label htmlFor="confirmPassword">{t('auth.confirmPassword')}</Label>
