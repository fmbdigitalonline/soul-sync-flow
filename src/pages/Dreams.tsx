import React, { useState, useMemo, useEffect, useRef, useCallback } from "react";
import { Tabs, TabsContent, TabsList, TabsTrigger } from "@/components/ui/tabs";
import MainLayout from "@/components/Layout/MainLayout";
import { ErrorBoundary } from "@/components/ErrorBoundary";
import BlueprintViewer from "@/components/blueprint/BlueprintViewer";
import EnhancedBlueprintViewer from "@/components/blueprint/EnhancedBlueprintViewer";
import BlueprintEditor from "@/components/blueprint/BlueprintEditor";
import { BlueprintHealthCheck } from "@/components/blueprint/BlueprintHealthCheck";
import { Button } from "@/components/ui/button";
import { Loader2, MessageCircle, RefreshCw, ToggleLeft, ToggleRight, Activity, ArrowLeft, Plus, Sparkles } from "lucide-react";
import { useToast } from "@/hooks/use-toast";
import { BlueprintData, blueprintService } from "@/services/blueprint-service";
import { useNavigate, useLocation } from "react-router-dom";
import { BlueprintGenerator } from "@/components/blueprint/BlueprintGenerationFlow";
import { useAuth } from "@/contexts/AuthContext";
import { useSoulOrb } from "@/contexts/SoulOrbContext";
import { BlueprintEnhancementService } from "@/services/blueprint-enhancement-service";
import { useLanguage } from "@/contexts/LanguageContext";
import { useOptimizedBlueprintData } from "@/hooks/use-optimized-blueprint-data";
import { CosmicCard } from "@/components/ui/cosmic-card";
import { Input } from "@/components/ui/input";
import { Textarea } from "@/components/ui/textarea";
import { Select, SelectContent, SelectItem, SelectTrigger, SelectValue } from "@/components/ui/select";
import { Heart, Target, MapPin, Calendar, Zap, Brain, Clock, CheckCircle } from "lucide-react";
import { useBlueprintAwareDreamDiscoveryCoach } from "@/hooks/use-blueprint-aware-dream-discovery-coach";
import { DreamSuggestionCard } from "@/components/dream/DreamSuggestionCard";
import { supabase } from "@/integrations/supabase/client";
import { CoachInterface } from "@/components/coach/CoachInterface";
import { useBlueprintData } from "@/hooks/use-blueprint-data";
import { aiGoalDecompositionService } from "@/services/ai-goal-decomposition-service";
import { JourneyMap } from "@/components/journey/JourneyMap";
import { EnhancedJourneyMap } from "@/components/journey/EnhancedJourneyMap";
import { TaskViews } from "@/components/journey/TaskViews";
import { TaskCoachInterface } from "@/components/task/TaskCoachInterface";
import { PomodoroTimer } from "@/components/productivity/PomodoroTimer";
import { HabitTracker } from "@/components/productivity/HabitTracker";
import { useIsMobile } from "@/hooks/use-mobile";
import { DreamDecompositionPage } from "@/components/dream/DreamDecompositionPage";
import { DreamSuccessPage } from "@/components/dream/DreamSuccessPage";
import { useResponsiveLayout } from "@/hooks/use-responsive-layout";
import { DreamDiscoveryChat } from "@/components/dream/DreamDiscoveryChat";
import { DreamMenuGrid } from "@/components/dream/DreamMenuGrid";
import { HomeMenuGrid } from "@/components/home/HomeMenuGrid";
import { DreamsOverview } from "@/components/dream/DreamsOverview";
import { AllDreamsList } from "@/components/dream/AllDreamsList";
import { useGoals } from "@/hooks/use-goals";
import { getTaskSessionType } from "@/utils/task-session";
<<<<<<< HEAD
import type { ResumableTask } from "@/hooks/use-resumable-tasks";
=======
>>>>>>> f2d011ac

type Task = ResumableTask;

const Dreams = () => {
  const { 
    messages: dreamMessages, 
    isLoading: dreamLoading, 
    sendMessage: sendDreamMessage, 
    resetConversation: resetDreamConversation,
    conversationPhase,
    dreamSuggestions,
    selectedSuggestion,
    selectDreamSuggestion,
    intakeData,
    isReadyForDecomposition
  } = useBlueprintAwareDreamDiscoveryCoach();
  // Removed duplicate authentication state - trusting ProtectedRoute
  const [currentView, setCurrentView] = useState<'hub' | 'create' | 'chat' | 'journey' | 'task-coach' | 'decomposing' | 'success' | 'details' | 'all-goals'>('hub');
  const [activeTab, setActiveTab] = useState<'journey' | 'tasks' | 'focus' | 'habits'>('journey');
  const [focusedMilestone, setFocusedMilestone] = useState<any>(null);
  const [selectedTask, setSelectedTask] = useState<Task | null>(null);
  const [isCreatingDream, setIsCreatingDream] = useState(false);
  const [createdGoal, setCreatedGoal] = useState<any>(null);
  const [selectedGoalForDetails, setSelectedGoalForDetails] = useState<any>(null);
  const [focusedMilestoneInDetails, setFocusedMilestoneInDetails] = useState<any>(null);
  const [navigationHistory, setNavigationHistory] = useState<string[]>([]); // Track breadcrumb navigation (Pillar I: Preserve Core Intelligence)
  const [selectedGoalId, setSelectedGoalId] = useState<string | null>(null);
  const [previousView, setPreviousView] = useState<'hub' | 'all-goals'>('hub');
  const [sessionRefreshKey, setSessionRefreshKey] = useState(0);
  
  // Principle #2: No Hardcoded Data - Load all goals from database
  const { goals, isLoading: goalsLoading } = useGoals();
  
  // Principle #6: Respect Critical Data Pathways - Track active goal
  const [activeGoalId, setActiveGoalId] = useState<string | null>(() => {
    // Restore from localStorage (Principle #7: Build Transparently)
    return localStorage.getItem('activeGoalId');
  });
  
  // Get active goal from loaded goals
  const activeGoal = goals.find(g => g.id === activeGoalId) || null;
  const messagesEndRef = useRef<HTMLDivElement>(null);
  const { toast } = useToast();
  const { t } = useLanguage();
  const { blueprintData } = useBlueprintData();
  const { spacing, layout, touchTargetSize, getTextSize, isFoldDevice, isUltraNarrow, isMobile } = useResponsiveLayout();

  // Dream creation form state
  const [dreamForm, setDreamForm] = useState({
    title: '',
    description: '',
    category: 'personal_growth',
    timeframe: '3 months'
  });

  const formRef = useRef<HTMLDivElement>(null);
  const scrollToForm = useCallback(() => {
    formRef.current?.scrollIntoView({ behavior: "smooth", block: "start" });
  }, []);
  // Memoize handlers to prevent unnecessary re-renders
  const handleCreateDream = useCallback(async () => {
    if (!dreamForm.title.trim()) {
      toast({
        title: t('dreams.dreamRequired'),
        description: t('dreams.dreamRequiredDesc'),
        variant: "destructive"
      });
      return;
    }

    setIsCreatingDream(true);
    setCurrentView('decomposing');
    setCreatedGoal(null);
  }, [dreamForm.title, toast]);

  const handleDecompositionComplete = useCallback((decomposedGoal: any) => {
    setCreatedGoal(decomposedGoal);
    setCurrentView('success');
    setIsCreatingDream(false);
    
    setDreamForm({
      title: '',
      description: '',
      category: 'personal_growth',
      timeframe: '3 months'
    });
  }, []);

  const handleStartAIGuidance = useCallback(() => {
    // Reset dream discovery conversation to ensure clean context
    resetDreamConversation();
    sendDreamMessage("I'm ready to explore my dreams with you. Help me discover what truly lights up my soul and what I'm meant to create in this world.");
    setCurrentView('chat');
  }, [sendDreamMessage, resetDreamConversation]);

  // Add the missing success page handlers
  const handleSuccessTaskStart = useCallback((task: any) => {
    setSelectedTask(task);
    setCurrentView('task-coach');
  }, []);

  const navigate = useNavigate();
  const location = useLocation();

  const handleSuccessViewJourney = useCallback(() => {
    console.log('📍 Dreams: Navigating from success to journey, tracking breadcrumb');
    setNavigationHistory(prev => [...prev, 'success']);
    
    if (createdGoal?.id) {
      setActiveGoalId(createdGoal.id);
      localStorage.setItem('activeGoalId', createdGoal.id);
      console.log('✅ Dreams: Set active goal:', createdGoal.id);
    }
    
    setCurrentView('journey');
  }, [createdGoal]);
  
  const handleSelectGoal = useCallback((goalId: string) => {
    console.log('🎯 Dreams: User selected goal:', goalId);
    setActiveGoalId(goalId);
    localStorage.setItem('activeGoalId', goalId);
    setCurrentView('journey');
    navigate('/dreams/journey');
  }, [navigate]);
  
  const handleCreateAnotherDream = useCallback(() => {
    console.log('➕ Dreams: User wants to create another dream');
    setCurrentView('create');
    navigate('/dreams/create');
  }, [navigate]);

  const handleDiscoveryComplete = useCallback(() => {
    if (isReadyForDecomposition && intakeData) {
      setDreamForm({
        title: intakeData.title,
        description: intakeData.description || '',
        category: intakeData.category,
        timeframe: intakeData.timeframe
      });
      
      setCurrentView('decomposing');
      setIsCreatingDream(true);
    }
  }, [isReadyForDecomposition, intakeData]);

  // Principle #2: No Hardcoded Data - Load real goal from database
  const handleViewGoalDetails = useCallback((goalId: string) => {
    console.log('🔍 Viewing goal details:', goalId);
    setPreviousView(currentView as 'hub' | 'all-goals');
    setSelectedGoalId(goalId);
    setCurrentView('success');
    navigate('/dreams/success');
  }, [currentView, navigate]);

  const handleViewAllGoals = useCallback(() => {
    console.log('📋 Navigating to all goals view');
    setCurrentView('all-goals');
    navigate('/dreams/all');
  }, [navigate]);

  const handleBackFromDetails = useCallback(() => {
    console.log('⬅️ Navigating back from details to overview');
    setSelectedGoalForDetails(null);
    setFocusedMilestoneInDetails(null);
    setCurrentView('hub');
    navigate('/dreams');
  }, [navigate]);

  // NEW: Handle pre-filled form data from steward completion screen (Principle #8: Only Add)
  useEffect(() => {
    const prefillData = sessionStorage.getItem('dreamFormPrefill');
    if (prefillData && currentView === 'create') {
      try {
        const parsedData = JSON.parse(prefillData);
        setDreamForm(parsedData);
        sessionStorage.removeItem('dreamFormPrefill'); // Clear after use
        console.log('✅ DREAMS: Form pre-filled from steward completion:', parsedData);
        
        // Scroll to form
        scrollToForm();
      } catch (error) {
        console.error('❌ DREAMS: Failed to parse prefill data:', error);
      }
    }
  }, [currentView, scrollToForm]);

  useEffect(() => {
    const path = location.pathname;
    if (path === "/dreams" || path === "/dreams/") {
      setCurrentView("hub");
      return;
    }
    if (path.startsWith("/dreams/discover")) {
      setCurrentView("chat");
      return;
    }
    if (path.startsWith("/dreams/create")) {
      setCurrentView("create");
      return;
    }
    if (path.startsWith("/dreams/journey")) {
      setCurrentView("journey");
      setActiveTab("journey");
      return;
    }
    if (path.startsWith("/dreams/tasks")) {
      setCurrentView("journey");
      setActiveTab("tasks");
      return;
    }
    if (path.startsWith("/dreams/focus")) {
      setCurrentView("journey");
      setActiveTab("focus");
      return;
    }
    if (path.startsWith("/dreams/habits")) {
      setCurrentView("journey");
      setActiveTab("habits");
      return;
    }
    if (path.startsWith("/dreams/all")) {
      console.log('📋 Route handler: /dreams/all → setting view to all-goals');
      setCurrentView("all-goals");
      return;
    }
    if (path.startsWith("/dreams/success")) {
      console.log('🎯 Route handler: /dreams/success', { createdGoal: !!createdGoal, selectedGoalId });
      if (createdGoal || selectedGoalId) {
        setCurrentView("success");
      } else {
        console.warn('⚠️ Attempted to access /dreams/success without goal data');
        toast({ title: t('toast.info.notAvailable'), description: t('dreams.notAvailableDesc') });
        navigate("/dreams", { replace: true });
      }
      return;
    }
    
    // Defensive logging for unhandled routes
    if (path.startsWith("/dreams/") && path !== "/dreams") {
      console.warn('⚠️ Unhandled Dreams route:', path);
    }
  }, [location.pathname, createdGoal, selectedGoalId, navigate, toast]);

  const getBlueprintInsight = useCallback(() => {
    if (!blueprintData) return t('dreams.blueprintInsight');
    
    const traits = [];
    if (blueprintData.cognition_mbti?.type && blueprintData.cognition_mbti.type !== 'Unknown') {
      traits.push(blueprintData.cognition_mbti.type);
    }
    if (blueprintData.energy_strategy_human_design?.type && blueprintData.energy_strategy_human_design.type !== 'Unknown') {
      traits.push(blueprintData.energy_strategy_human_design.type);
    }
    if (blueprintData.values_life_path?.lifePathNumber) {
      traits.push(`Life Path ${blueprintData.values_life_path.lifePathNumber}`);
    }
    
    if (traits.length === 0) {
      return t('dreams.blueprintInsight');
    }
    
    return `This journey will be optimized for your ${traits.slice(0, 2).join(' & ')} nature`;
  }, [blueprintData, t]);

  // Debug logging for view changes
  useEffect(() => {
    console.log('🔄 Current view changed:', currentView, { selectedGoalId, createdGoal: !!createdGoal });
  }, [currentView, selectedGoalId, createdGoal]);

  // Removed duplicate authentication logic - trusting ProtectedRoute wrapper

  const scrollToBottom = useCallback(() => {
    messagesEndRef.current?.scrollIntoView({ behavior: "smooth" });
  }, []);

  useEffect(() => {
    scrollToBottom();
  }, [dreamMessages, scrollToBottom]);

  const handleTaskSelect = (task: Task) => {
    setSelectedTask(task);
    setCurrentView('task-coach');
  };

  const handleTaskComplete = async (taskId: string) => {
    // Pillar I: Removed duplicate toast - unified completion service handles this (Principle #8: Only Add, Never Mask)
    console.log('🎯 Dreams: Task completion notification received from coach:', taskId);
    // Toast is now shown once by use-task-completion hook
  };

  const handleBackFromTaskCoach = () => {
    setSelectedTask(null);
    setCurrentView('journey');
    setSessionRefreshKey(prev => prev + 1);
  };

  const handleBackToSuccessOverview = useCallback(() => {
    // Navigate back to success landing page (Pillar III: Intentional Craft)
    if (navigationHistory.includes('success') && createdGoal) {
      console.log('🔙 Dreams: Returning to success overview from journey');
      setCurrentView('success');
      setNavigationHistory([]);
      setFocusedMilestone(null);
    }
  }, [navigationHistory, createdGoal]);

  const handleMilestoneClick = (milestone: any) => {
    // Receive and use full milestone object (Principle #6: Respect Critical Data Pathways)
    console.log('🎯 Dreams: Focusing on milestone with full data:', milestone);
    setFocusedMilestone(milestone);
    setActiveTab('tasks');
  };

  const handleTaskClick = (task: Task) => {
    // Receive full task object and navigate to task coach (Principle #7: Build Transparently)
    console.log('📋 Dreams: Navigating to task with full data:', task);
    setSelectedTask(task);
    setCurrentView('task-coach');
  };

<<<<<<< HEAD
  function handleResumeTaskPlan(task: Task) {
    if (!task) {
      console.warn('⚠️ Dreams: Attempted to resume a plan without a task payload');
      return;
    }

    console.log('🔁 Dreams: Resuming plan for task', task.title, '(', task.id, ')');

    if (task.goal_id) {
      setActiveGoalId(task.goal_id);
      localStorage.setItem('activeGoalId', task.goal_id);
    }

    setSelectedTask(task);
    setCurrentView('task-coach');
  }

=======
>>>>>>> f2d011ac
  const resolveTaskSessionType = useCallback((taskId: string) => getTaskSessionType(taskId), []);

  // Removed duplicate authentication check - component is wrapped in ProtectedRoute

  // Task Coach View - uses task-specific hook
  if (currentView === 'task-coach' && selectedTask) {
    return (
      <MainLayout>
        <div className={`min-h-screen bg-background w-full ${isMobile ? 'pb-20' : ''}`}>
          <TaskCoachInterface
            task={selectedTask}
            onBack={handleBackFromTaskCoach}
            onTaskComplete={handleTaskComplete}
          />
        </div>
      </MainLayout>
    );
  }

  // Dream Discovery Chat View - enhanced with blueprint suggestions
  if (currentView === 'chat') {
    return (
      <MainLayout>
        <div className={`min-h-screen flex flex-col bg-background w-full ${isMobile ? 'pb-20' : ''}`}>
          {/* Mobile Optimized Header */}
          <div className={`bg-card/80 border-b border-border sticky top-0 z-10 w-full ${isMobile ? 'px-3 py-2' : 'px-4 py-3'}`}>
            <div className={`flex items-center justify-between w-full max-w-4xl mx-auto`}>
              <Button 
                variant="ghost" 
                size="sm" 
                onClick={() => navigate('/dreams')}
                className={`flex items-center gap-2 text-muted-foreground hover:text-primary rounded-xl font-ui ${isFoldDevice ? 'px-1 py-1' : 'px-2 py-1'} ${getTextSize('text-sm')} ${touchTargetSize}`}
              >
                <ArrowLeft className={`h-4 w-4 ${isFoldDevice ? 'h-3 w-3' : ''}`} />
                {!isFoldDevice && 'Back'}
              </Button>
              <div className="flex items-center gap-2">
                <div className={`bg-primary rounded-full flex items-center justify-center ${isFoldDevice ? 'w-5 h-5' : 'w-6 h-6'}`}>
                  <Heart className={`text-primary-foreground ${isFoldDevice ? 'h-2 w-2' : 'h-3 w-3'}`} />
                </div>
                <h2 className={`font-heading font-semibold text-foreground ${getTextSize('text-sm')} ${isFoldDevice ? 'hidden' : ''}`}>{t('dreams.creator')}</h2>
              </div>
              <div className={isFoldDevice ? 'w-6' : 'w-16'} />
            </div>
          </div>
          
          <div className={`flex-1 w-full overflow-hidden max-w-4xl mx-auto ${isMobile ? 'px-0' : 'px-4'}`}>
            {/* Show suggestions if in suggestion phase */}
            {conversationPhase === 'suggestion_presentation' && dreamSuggestions.length > 0 && (
              <div className={`bg-card/90 border-b border-border ${spacing.container} py-4`}>
                <div className="max-w-2xl mx-auto">
                  <div className="text-center mb-4">
                    <h3 className={`font-heading font-semibold text-foreground mb-2 ${getTextSize('text-sm')}`}>
                      {t('dreamSuggestions.dreamsAligned')}
                    </h3>
                    <p className={`text-muted-foreground ${getTextSize('text-xs')}`}>
                      {t('dreamSuggestions.basedOnPersonality')}
                    </p>
                  </div>
                  <div className="space-y-3">
                    {dreamSuggestions.map((suggestion) => (
                      <DreamSuggestionCard
                        key={suggestion.id}
                        suggestion={suggestion}
                        onSelect={(selected) => {
                          selectDreamSuggestion(selected);
                          sendDreamMessage(`I'm interested in exploring "${selected.title}". This really resonates with me because ${selected.blueprintReason.toLowerCase()}.`);
                        }}
                        isSelected={selectedSuggestion?.id === suggestion.id}
                      />
                    ))}
                  </div>
                </div>
              </div>
            )}
            
            <DreamDiscoveryChat
              messages={dreamMessages}
              isLoading={dreamLoading}
              onSendMessage={sendDreamMessage}
              messagesEndRef={messagesEndRef}
              conversationPhase={conversationPhase}
              intakeData={intakeData}
              onReadyForDecomposition={handleDiscoveryComplete}
            />
          </div>
        </div>
      </MainLayout>
    );
  }

  if (currentView === 'journey') {
    return (
      <MainLayout>
        <div className={`min-h-screen bg-background w-full ${isMobile ? 'pb-20' : ''}`}>
          <div className={`w-full max-w-4xl mx-auto py-3 ${isMobile ? 'px-3 pb-24' : 'px-6 pb-20'}`}>
            
            {/* Mobile Optimized Header */}
            <div className={`flex items-center justify-between mb-4 w-full ${isFoldDevice ? 'flex-col gap-2' : ''}`}>
              <Button 
                variant="ghost" 
                size="sm" 
                onClick={() => navigate('/dreams')}
                className={`flex items-center gap-2 text-muted-foreground hover:text-primary rounded-xl font-ui ${isFoldDevice ? 'px-1 py-1' : 'px-2 py-1'} ${getTextSize('text-sm')} ${touchTargetSize}`}
              >
                <ArrowLeft className={`h-4 w-4 ${isFoldDevice ? 'h-3 w-3' : ''}`} />
                {isFoldDevice ? '' : t('dreams.newDream')}
              </Button>
              <div className={`text-center ${isFoldDevice ? 'w-full' : 'flex-1'}`}>
                <h1 className={`font-heading font-bold text-foreground ${getTextSize('text-base')}`}>{t('dreams.journey')}</h1>
                {!isFoldDevice && <p className={`text-muted-foreground ${getTextSize('text-xs')}`}>{t("dreams.trackProgress")}</p>}
              </div>
              <div className={isFoldDevice ? 'hidden' : 'w-20'} />
            </div>

            {/* Mobile Responsive Single Card - Updated with consistent 1px border */}
            <div className="bg-card rounded-2xl border border-border overflow-hidden w-full">
              
              {/* Mobile Optimized Tab Navigation */}
              <div className={`border-b border-border bg-card/50 w-full ${isFoldDevice ? 'p-1' : 'p-2'}`}>
                <div className={`w-full ${isFoldDevice ? 'grid grid-cols-2 gap-1' : 'flex gap-2'}`}>
                  <Button
                    variant={activeTab === 'journey' ? 'default' : 'ghost'}
                    size="sm"
                    onClick={() => setActiveTab('journey')}
                    className={`flex items-center gap-1 rounded-lg flex-1 px-2 py-2 font-medium transition-all font-ui ${getTextSize('text-xs')} ${touchTargetSize}`}
                  >
                    <MapPin className={`${isFoldDevice ? 'h-2 w-2' : 'h-3 w-3'}`} />
                    {isFoldDevice ? 'Map' : 'Journey'}
                  </Button>
                  <Button
                    variant={activeTab === 'tasks' ? 'default' : 'ghost'}
                    size="sm"
                    onClick={() => setActiveTab('tasks')}
                    className={`flex items-center gap-1 rounded-lg flex-1 px-2 py-2 font-medium transition-all font-ui ${getTextSize('text-xs')} ${touchTargetSize} ${
                      activeTab === 'tasks' 
                        ? 'bg-gradient-to-r from-soul-purple to-soul-teal text-white shadow-md' 
                        : 'text-gray-600 hover:text-soul-purple hover:bg-gray-50'
                    }`}
                  >
                    <Target className={`${isFoldDevice ? 'h-2 w-2' : 'h-3 w-3'}`} />
                    Tasks
                  </Button>
                  {!isFoldDevice && (
                    <>
                      <Button
                        variant={activeTab === 'focus' ? 'default' : 'ghost'}
                        size="sm"
                        onClick={() => setActiveTab('focus')}
                        className={`flex items-center gap-1 rounded-lg flex-1 px-2 py-2 font-medium transition-all font-ui ${getTextSize('text-xs')} ${touchTargetSize} ${
                          activeTab === 'focus' 
                            ? 'bg-gradient-to-r from-soul-purple to-soul-teal text-white shadow-md' 
                            : 'text-gray-600 hover:text-soul-purple hover:bg-gray-50'
                        }`}
                      >
                        <Clock className="h-3 w-3" />
                        Focus
                      </Button>
                      <Button
                        variant={activeTab === 'habits' ? 'default' : 'ghost'}
                        size="sm"
                        onClick={() => setActiveTab('habits')}
                        className={`flex items-center gap-1 rounded-lg flex-1 px-2 py-2 font-medium transition-all font-ui ${getTextSize('text-xs')} ${touchTargetSize} ${
                          activeTab === 'habits' 
                            ? 'bg-gradient-to-r from-soul-purple to-soul-teal text-white shadow-md' 
                            : 'text-gray-600 hover:text-soul-purple hover:bg-gray-50'
                        }`}
                      >
                        <CheckCircle className="h-3 w-3" />
                        Habits
                      </Button>
                    </>
                  )}
                </div>
                
                {/* Secondary row for Fold devices */}
                {isFoldDevice && (
                  <div className="flex gap-1 w-full mt-1">
                    <Button
                      variant={activeTab === 'focus' ? 'default' : 'ghost'}
                      size="sm"
                      onClick={() => setActiveTab('focus')}
                      className={`flex items-center gap-1 rounded-lg flex-1 px-2 py-2 font-medium transition-all font-ui ${getTextSize('text-xs')} ${touchTargetSize} ${
                        activeTab === 'focus' 
                          ? 'bg-gradient-to-r from-soul-purple to-soul-teal text-white shadow-md' 
                          : 'text-gray-600 hover:text-soul-purple hover:bg-gray-50'
                      }`}
                    >
                      <Clock className="h-2 w-2" />
                      Focus
                    </Button>
                    <Button
                      variant={activeTab === 'habits' ? 'default' : 'ghost'}
                      size="sm"
                      onClick={() => setActiveTab('habits')}
                      className={`flex items-center gap-1 rounded-lg flex-1 px-2 py-2 font-medium transition-all font-ui ${getTextSize('text-xs')} ${touchTargetSize} ${
                        activeTab === 'habits' 
                          ? 'bg-gradient-to-r from-soul-purple to-soul-teal text-white shadow-md' 
                          : 'text-gray-600 hover:text-soul-purple hover:bg-gray-50'
                      }`}
                    >
                      <CheckCircle className="h-2 w-2" />
                      Habits
                    </Button>
                  </div>
                )}
              </div>

              {/* Content Area - Mobile Optimized */}
              <div className={`w-full ${spacing.card}`}>
                {activeTab === 'journey' && (
                  <div className="w-full">
                    <div className={`flex items-center gap-2 mb-3 ${isFoldDevice ? 'flex-col items-start gap-1' : ''}`}>
                      <div className={`bg-gradient-to-br from-soul-purple to-soul-teal rounded-xl flex items-center justify-center ${isFoldDevice ? 'w-5 h-5' : 'w-6 h-6'}`}>
                        <MapPin className={`text-white ${isFoldDevice ? 'h-2 w-2' : 'h-3 w-3'}`} />
                      </div>
                      <div className="flex-1">
                        <h2 className={`font-heading font-semibold text-card-foreground ${getTextSize('text-sm')}`}>{t('dreams.journeyMap')}</h2>
                        {!isFoldDevice && <p className={`text-muted-foreground ${getTextSize('text-xs')}`}>{getBlueprintInsight()}</p>}
                      </div>
                    </div>
                    
                    <div className="w-full">
                      <EnhancedJourneyMap 
                        onTaskClick={handleTaskClick}
                        onMilestoneClick={handleMilestoneClick}
                        onBackToSuccessOverview={handleBackToSuccessOverview}
                        showSuccessBackButton={navigationHistory.includes('success')}
                      />
                    </div>
                  </div>
                )}

                {activeTab === 'tasks' && (
                  <div className="w-full">
                    <div className={`flex items-center justify-between mb-3 ${isFoldDevice ? 'flex-col items-start gap-1' : ''}`}>
                      <h3 className={`font-heading font-semibold flex items-center gap-2 text-card-foreground ${getTextSize('text-sm')}`}>
                        <Target className={`text-primary ${isFoldDevice ? 'h-4 w-4' : 'h-5 w-5'}`} />
                        {t('dreams.yourTasks')}
                      </h3>
                    </div>
                    <div className="w-full">
                      <TaskViews
                        focusedMilestone={focusedMilestone}
                        onBackToJourney={() => setActiveTab('journey')}
                        onTaskSelect={handleTaskSelect}
                        getSessionType={resolveTaskSessionType}
                        sessionRefreshKey={sessionRefreshKey}
                      />
                    </div>
                  </div>
                )}
                
                {activeTab === 'focus' && (
                  <div className="w-full">
                    <div className="flex items-center gap-2 mb-3">
                      <Clock className={`text-primary ${isFoldDevice ? 'h-4 w-4' : 'h-5 w-5'}`} />
                      <h3 className={`font-heading font-semibold text-card-foreground ${getTextSize('text-sm')}`}>{t('dreams.focusSession')}</h3>
                    </div>
                    <div className="w-full">
                      <PomodoroTimer />
                    </div>
                  </div>
                )}
                
                {activeTab === 'habits' && (
                  <div className="w-full">
                    <div className="flex items-center gap-2 mb-3">
                      <CheckCircle className={`text-primary ${isFoldDevice ? 'h-4 w-4' : 'h-5 w-5'}`} />
                      <h3 className={`font-heading font-semibold text-card-foreground ${getTextSize('text-sm')}`}>{t('dreams.habitsSection')}</h3>
                    </div>
                    <div className="w-full">
                      <HabitTracker />
                    </div>
                  </div>
                )}
              </div>
            </div>
          </div>
        </div>
      </MainLayout>
    );
  }

  if (currentView === 'decomposing') {
    return (
      <MainLayout>
        <DreamDecompositionPage
          dreamTitle={dreamForm.title}
          dreamDescription={dreamForm.description}
          dreamCategory={dreamForm.category}
          dreamTimeframe={dreamForm.timeframe}
          onComplete={handleDecompositionComplete}
          blueprintData={blueprintData}
        />
      </MainLayout>
    );
  }

  if (currentView === 'success') {
    // Determine which goal to show - selected from list or newly created
    const goalToShow = selectedGoalId 
      ? goals.find(g => g.id === selectedGoalId) 
      : createdGoal;

    if (!goalToShow) {
      return (
        <MainLayout>
          <div className="text-center p-8">
            <p>Goal not found</p>
            <Button onClick={() => navigate('/dreams')} className="mt-4">
              Back to Dreams
            </Button>
          </div>
        </MainLayout>
      );
    }

    return (
      <MainLayout>
        <div className="absolute top-4 left-4 z-10">
          <Button
            variant="ghost"
            size="sm"
            onClick={() => {
              setCurrentView(previousView === 'all-goals' ? 'all-goals' : 'hub');
              navigate(previousView === 'all-goals' ? '/dreams/all' : '/dreams');
              setSelectedGoalId(null);
            }}
            className="flex items-center gap-2"
          >
            <ArrowLeft className="h-4 w-4" />
            <span>Back</span>
          </Button>
        </div>
        
        <DreamSuccessPage
          goal={goalToShow}
          onStartTask={handleSuccessTaskStart}
          onViewJourney={handleSuccessViewJourney}
        />
      </MainLayout>
    );
  }

  // Principle #1: Never Break Functionality - Additive only
  // Principle #2: No Hardcoded Data - Uses real goal from database
  if (currentView === 'details' && selectedGoalForDetails) {
    return (
      <MainLayout>
        {/* Show back button ONLY when not in focus mode - Principle #5: Mobile-Responsive */}
        {!focusedMilestoneInDetails && (
          <div className="absolute top-4 left-4 z-10">
            <Button
              variant="ghost"
              size="sm"
              onClick={handleBackFromDetails}
              className="flex items-center gap-2"
            >
              <ArrowLeft className="h-4 w-4" />
              <span>Back to Dreams</span>
            </Button>
          </div>
        )}
        
        {/* Principle #6: Respect Critical Data Pathways - Render DreamSuccessPage with real data */}
        <DreamSuccessPage
          goal={selectedGoalForDetails}
          focusedMilestone={focusedMilestoneInDetails}
          onMilestoneSelect={(milestone) => {
            console.log('🎯 Setting focused milestone from details:', milestone.title);
            setFocusedMilestoneInDetails(milestone);
          }}
          onExitFocus={() => {
            console.log('🎯 Exiting focus mode in details view');
            setFocusedMilestoneInDetails(null);
          }}
          onStartTask={(task) => {
            console.log('🎯 Starting task from details view:', task);
            handleSuccessTaskStart(task);
          }}
          onViewJourney={() => {
            console.log('🗺️ Viewing journey from details view');
            // Set this goal as active and navigate to journey (Principle #6)
            setActiveGoalId(selectedGoalForDetails.id);
            localStorage.setItem('activeGoalId', selectedGoalForDetails.id);
            setCurrentView('journey');
            navigate('/dreams');
          }}
        />
      </MainLayout>
    );
  }

  if (currentView === 'create') {
    return (
      <MainLayout>
        <ErrorBoundary>
          <div className={`min-h-screen bg-background w-full ${isMobile ? 'pb-20' : ''}`}>
            <div className={`w-full max-w-lg mx-auto py-4 px-3 ${isMobile ? 'pb-24' : 'pb-20'}`}>
              {/* Back Navigation Header */}
              <div className={`flex items-center gap-3 mb-4 px-2`}>
                <Button
                  variant="ghost"
                  size="sm"
                  onClick={() => {
                    setCurrentView('hub');
                    navigate('/dreams');
                  }}
                  className={`flex items-center gap-2 ${touchTargetSize} text-muted-foreground hover:text-foreground transition-colors`}
                >
                  <ArrowLeft className={`${isFoldDevice ? 'h-4 w-4' : 'h-5 w-5'}`} />
                  {!isFoldDevice && <span className={getTextSize('text-sm')}>Back to Dreams</span>}
                </Button>
              </div>

              {/* Enhanced Mobile Optimized Hero Section with Better Title Visibility */}
              <div className={`text-center mb-6 px-2`}>
                <div className={`mx-auto cosmic-bg rounded-full flex items-center justify-center mb-4 ${isFoldDevice ? 'w-12 h-12' : 'w-16 h-16'}`}>
                  <Heart className={`text-primary-foreground ${isFoldDevice ? 'h-6 w-6' : 'h-8 w-8'}`} />
                </div>
                <div className="mb-4">
                  <h1 className={`font-heading font-bold mb-2 text-foreground leading-tight ${getTextSize('text-2xl')} ${isFoldDevice ? 'text-xl' : 'text-2xl lg:text-3xl'}`}>
                    {t('dreams.title')}
                  </h1>
                  <div className="w-16 h-1 cosmic-bg rounded-full mx-auto mb-3"></div>
                </div>
                <p className={`text-muted-foreground leading-relaxed mb-4 ${getTextSize('text-sm')} ${isFoldDevice ? 'text-xs' : 'text-sm lg:text-base'}`}>
                  {t('dreams.inspiration')}
                </p>
                <div className={`inline-flex items-center gap-2 bg-primary/10 px-3 py-1 rounded-full`}>
                  <div className="w-2 h-2 bg-primary rounded-full animate-pulse"></div>
                  <p className={`text-primary font-medium ${getTextSize('text-xs')} text-center leading-tight`}>{getBlueprintInsight()}</p>
                </div>
              </div>

              {/* Mobile Optimized Dream Creation Form - Updated with consistent 1px border */}
              <div ref={formRef} className={`cosmic-card w-full p-4`}>
                <div className={`space-y-4`}>
                  {/* Dream Input */}
                  <div className="space-y-2">
                    <label className={`font-heading font-semibold text-card-foreground block ${getTextSize('text-sm')}`}>{t("dreams.whatsYourDream")}</label>
                    <Input
                      placeholder={t("dreams.placeholderDream")}
                      value={dreamForm.title}
                      onChange={(e) => setDreamForm(prev => ({ ...prev, title: e.target.value }))}
                      className={`border-border rounded-xl focus:border-primary focus:ring-primary/20 w-full font-ui ${getTextSize('text-sm')} ${touchTargetSize}`}
                    />
                  </div>

                  {/* Why Input */}
                  <div className="space-y-2">
                    <label className={`font-heading font-semibold text-card-foreground block ${getTextSize('text-sm')}`}>{t("dreams.whyImportant")}</label>
                    <Textarea
                      placeholder={t("dreams.placeholderWhy")}
                      value={dreamForm.description}
                      onChange={(e) => setDreamForm(prev => ({ ...prev, description: e.target.value }))}
                      className={`border-border rounded-xl focus:border-primary focus:ring-primary/20 resize-none w-full font-ui ${getTextSize('text-sm')} ${isFoldDevice ? 'min-h-[60px]' : 'min-h-[70px]'}`}
                    />
                  </div>

                  {/* Category & Timeline - Stack on mobile */}
                  <div className={`space-y-4`}>
                    <div className="space-y-2">
                      <label className={`font-heading font-semibold text-card-foreground block ${getTextSize('text-sm')}`}>{t("dreams.category")}</label>
                      <Select 
                        value={dreamForm.category} 
                        onValueChange={(value) => setDreamForm(prev => ({ ...prev, category: value }))}
                      >
                        <SelectTrigger className={`border-border rounded-xl focus:border-primary w-full font-ui ${getTextSize('text-sm')} ${touchTargetSize}`}>
                          <SelectValue />
                        </SelectTrigger>
                        <SelectContent className="rounded-xl border-border">
                          <SelectItem value="personal_growth" className={`rounded-lg font-ui ${getTextSize('text-sm')}`}>{t("goals.categoryPersonal")}</SelectItem>
                          <SelectItem value="career" className={`rounded-lg font-ui ${getTextSize('text-sm')}`}>{t("goals.categoryCareer")}</SelectItem>
                          <SelectItem value="health" className={`rounded-lg font-ui ${getTextSize('text-sm')}`}>{t("goals.categoryHealth")}</SelectItem>
                          <SelectItem value="relationships" className={`rounded-lg font-ui ${getTextSize('text-sm')}`}>{t("goals.categoryRelationships")}</SelectItem>
                          <SelectItem value="creativity" className={`rounded-lg font-ui ${getTextSize('text-sm')}`}>{t("goals.categoryCreative")}</SelectItem>
                          <SelectItem value="financial" className={`rounded-lg font-ui ${getTextSize('text-sm')}`}>{t("goals.categoryFinancial")}</SelectItem>
                          <SelectItem value="spiritual" className={`rounded-lg font-ui ${getTextSize('text-sm')}`}>{t("goals.categorySpiritual")}</SelectItem>
                        </SelectContent>
                      </Select>
                    </div>

                    <div className="space-y-2">
                      <label className={`font-heading font-semibold text-card-foreground block ${getTextSize('text-sm')}`}>{t("dreams.timeline")}</label>
                      <Select 
                        value={dreamForm.timeframe} 
                        onValueChange={(value) => setDreamForm(prev => ({ ...prev, timeframe: value }))}
                      >
                        <SelectTrigger className={`border-border rounded-xl focus:border-primary w-full font-ui ${getTextSize('text-sm')} ${touchTargetSize}`}>
                          <SelectValue />
                        </SelectTrigger>
                        <SelectContent className="rounded-xl border-border">
                          <SelectItem value="1 month" className={`rounded-lg font-ui ${getTextSize('text-sm')}`}>{t("goals.targetDate") + " - 1 Month"}</SelectItem>
                          <SelectItem value="3 months" className={`rounded-lg font-ui ${getTextSize('text-sm')}`}>{t("goals.targetDate") + " - 3 Months"}</SelectItem>
                          <SelectItem value="6 months" className={`rounded-lg font-ui ${getTextSize('text-sm')}`}>{t("goals.targetDate") + " - 6 Months"}</SelectItem>
                          <SelectItem value="1 year" className={`rounded-lg font-ui ${getTextSize('text-sm')}`}>{t("goals.targetDate") + " - 1 Year"}</SelectItem>
                          <SelectItem value="2 years" className={`rounded-lg font-ui ${getTextSize('text-sm')}`}>{t("goals.targetDate") + " - 2+ Years"}</SelectItem>
                        </SelectContent>
                      </Select>
                    </div>
                  </div>

                  {/* Create Button */}
                  <Button 
                    onClick={handleCreateDream}
                    disabled={isCreatingDream || !dreamForm.title.trim()}
                    className={`w-full cosmic-bg hover:shadow-lg text-primary-foreground py-4 rounded-xl font-semibold transition-all duration-300 disabled:opacity-50 font-ui ${getTextSize('text-sm')} ${touchTargetSize}`}
                  >
                    {isCreatingDream ? (
                      <>
                        <Brain className={`mr-2 animate-pulse ${isFoldDevice ? 'h-3 w-3' : 'h-4 w-4'}`} />
                        {t("dreams.creatingJourney")}
                      </>
                    ) : (
                      <>
                        <Sparkles className={`mr-2 ${isFoldDevice ? 'h-3 w-3' : 'h-4 w-4'}`} />
                        {t("dreams.createJourney")}
                      </>
                    )}
                  </Button>
                </div>
              </div>

              {/* Mobile Optimized Alternative Options */}
              <div className="space-y-3 w-full">
                <div className="text-center">
                  <p className={`text-muted-foreground mb-3 ${getTextSize('text-xs')}`}>
                    {t('dreams.altGuide')}
                  </p>
                </div>
                
                <Button 
                  onClick={() => { handleStartAIGuidance(); navigate('/dreams/discover'); }}
                  variant="outline"
                  className={`w-full border-2 border-primary/20 bg-primary/5 hover:bg-primary/10 text-primary py-4 rounded-xl font-medium transition-all duration-300 font-ui ${getTextSize('text-sm')} ${touchTargetSize}`}
                >
                  <Heart className={`mr-2 ${isFoldDevice ? 'h-3 w-3' : 'h-4 w-4'}`} />
                  Start Heart-Centered Discovery
                </Button>
                
                <Button 
                  onClick={() => navigate('/dreams/journey')}
                  variant="outline"
                  className={`w-full border-2 border-border bg-accent hover:bg-accent-foreground/10 text-accent-foreground py-4 rounded-xl font-medium transition-all duration-300 font-ui ${getTextSize('text-sm')} ${touchTargetSize}`}
                >
                  <MapPin className={`mr-2 ${isFoldDevice ? 'h-3 w-3' : 'h-4 w-4'}`} />
                  {t("dreams.viewJourney")}
                </Button>
              </div>
            </div>
          </div>
        </ErrorBoundary>
      </MainLayout>
    );
  }

  // All Goals View
  if (currentView === 'all-goals') {
    return (
      <MainLayout>
        <div className="absolute top-4 left-4 z-10">
          <Button
            variant="ghost"
            size="sm"
            onClick={() => {
              setCurrentView('hub');
              navigate('/dreams');
            }}
            className="flex items-center gap-2"
          >
            <ArrowLeft className="h-4 w-4" />
            <span>Back to Dreams</span>
          </Button>
        </div>
        
        <div className={`min-h-screen bg-background w-full ${isMobile ? 'pb-20' : ''} pt-16`}>
          <AllDreamsList
            onSelectGoal={handleSelectGoal}
            onViewDetails={handleViewGoalDetails}
            onCreateNew={() => navigate('/dreams/create')}
            onResumeTaskPlan={handleResumeTaskPlan}
            sessionRefreshKey={sessionRefreshKey}
          />
        </div>
      </MainLayout>
    );
  }

  return (
    <MainLayout>
      <ErrorBoundary>
        <div className={`min-h-screen bg-background w-full ${isMobile ? 'pb-20' : ''}`}>
          {/* NEW: My Dreams Overview Section - Principle #8: Only Add */}
          <div className="w-full max-w-5xl mx-auto px-3 pt-4 pb-6">
            <DreamsOverview
              onSelectGoal={handleSelectGoal}
              onCreateNew={() => navigate('/dreams/create')}
              onViewDetails={handleViewGoalDetails}
              onViewAllGoals={handleViewAllGoals}
              onResumeTaskPlan={handleResumeTaskPlan}
              sessionRefreshKey={sessionRefreshKey}
            />
          </div>

          {/* Dream mode starting hub */}
          <div className="w-full max-w-5xl mx-auto px-3 pt-4 pb-2 border-t border-border">
            {isMobile ? (
              <HomeMenuGrid
                items={[
                  {
                    key: 'discover',
                    title: t('dreams.cards.discoverYourDream.title'),
                    description: t('dreams.cards.discoverYourDream.description'),
                    Icon: MessageCircle,
                    image: '/assets/home/companion.jpg',
                    to: "/dreams/discover",
                  },
                  {
                    key: 'create',
                    title: t('dreams.cards.createDecompose.title'),
                    description: t('dreams.cards.createDecompose.description'),
                    Icon: Target,
                    image: '/assets/home/dreams.jpg',
                    to: "/dreams/create",
                  },
                  {
                    key: 'journey',
                    title: t('dreams.cards.journeyMap.title'),
                    description: t('dreams.cards.journeyMap.description'),
                    Icon: MapPin,
                    image: '/assets/home/growth.jpg',
                    to: "/dreams/journey",
                  },
                  {
                    key: 'tasks',
                    title: t('dreams.cards.yourTasks.title'),
                    description: t('dreams.cards.yourTasks.description'),
                    Icon: Target,
                    image: '/assets/home/tasks.jpg',
                    to: "/dreams/tasks",
                  }
                ]}
                className="mb-6"
              />
            ) : (
              <DreamMenuGrid
                items={[
                  {
                    key: 'discover',
                    title: t('dreams.cards.discoverYourDream.title'),
                    description: t('dreams.cards.discoverYourDream.description'),
                    Icon: MessageCircle,
                    image: '/assets/home/companion.jpg',
                    to: "/dreams/discover",
                  },
                  {
                    key: 'suggestions',
                    title: t('dreams.cards.blueprintSuggestions.title'),
                    description: t('dreams.cards.blueprintSuggestions.description'),
                    Icon: Sparkles,
                    image: '/assets/home/blueprint.jpg',
                    to: "/dreams/discover",
                  },
                  {
                    key: 'create',
                    title: t('dreams.cards.createDecompose.title'),
                    description: t('dreams.cards.createDecompose.description'),
                    Icon: Target,
                    image: '/assets/home/dreams.jpg',
                    to: "/dreams/create",
                  },
                  {
                    key: 'journey',
                    title: t('dreams.cards.journeyMap.title'),
                    description: t('dreams.cards.journeyMap.description'),
                    Icon: MapPin,
                    image: '/assets/home/growth.jpg',
                    to: "/dreams/journey",
                  },
                  {
                    key: 'tasks',
                    title: t('dreams.cards.yourTasks.title'),
                    description: t('dreams.cards.yourTasks.description'),
                    Icon: Target,
                    image: '/assets/home/tasks.jpg',
                    to: "/dreams/tasks",
                  },
                  {
                    key: 'focus',
                    title: t('dreams.cards.focusSession.title'),
                    description: t('dreams.cards.focusSession.description'),
                    Icon: Clock,
                    image: '/assets/home/dashboard.jpg',
                    to: "/dreams/focus",
                  },
                  {
                    key: 'habits',
                    title: t('dreams.cards.habits.title'),
                    description: t('dreams.cards.habits.description'),
                    Icon: CheckCircle,
                    image: '/assets/home/growth.jpg',
                    to: "/dreams/habits",
                  },
                  {
                    key: 'success',
                    title: t('dreams.cards.successView.title'),
                    description: t('dreams.cards.successView.description'),
                    Icon: Sparkles,
                    image: '/assets/home/dreams.jpg',
                    onClick: () => {
                      setCurrentView('all-goals');
                      navigate('/dreams/all');
                    }
                  }
                ]}
                className="mb-6"
              />
            )}
          </div>
          </div>
      </ErrorBoundary>
    </MainLayout>
  );
};

export default Dreams;<|MERGE_RESOLUTION|>--- conflicted
+++ resolved
@@ -45,10 +45,6 @@
 import { AllDreamsList } from "@/components/dream/AllDreamsList";
 import { useGoals } from "@/hooks/use-goals";
 import { getTaskSessionType } from "@/utils/task-session";
-<<<<<<< HEAD
-import type { ResumableTask } from "@/hooks/use-resumable-tasks";
-=======
->>>>>>> f2d011ac
 
 type Task = ResumableTask;
 
@@ -369,26 +365,6 @@
     setCurrentView('task-coach');
   };
 
-<<<<<<< HEAD
-  function handleResumeTaskPlan(task: Task) {
-    if (!task) {
-      console.warn('⚠️ Dreams: Attempted to resume a plan without a task payload');
-      return;
-    }
-
-    console.log('🔁 Dreams: Resuming plan for task', task.title, '(', task.id, ')');
-
-    if (task.goal_id) {
-      setActiveGoalId(task.goal_id);
-      localStorage.setItem('activeGoalId', task.goal_id);
-    }
-
-    setSelectedTask(task);
-    setCurrentView('task-coach');
-  }
-
-=======
->>>>>>> f2d011ac
   const resolveTaskSessionType = useCallback((taskId: string) => getTaskSessionType(taskId), []);
 
   // Removed duplicate authentication check - component is wrapped in ProtectedRoute
