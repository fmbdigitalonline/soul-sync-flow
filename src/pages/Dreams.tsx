import React, { useState, useMemo, useEffect, useRef, useCallback } from "react";
import { Tabs, TabsContent, TabsList, TabsTrigger } from "@/components/ui/tabs";
import MainLayout from "@/components/Layout/MainLayout";
import { ErrorBoundary } from "@/components/ErrorBoundary";
import BlueprintViewer from "@/components/blueprint/BlueprintViewer";
import EnhancedBlueprintViewer from "@/components/blueprint/EnhancedBlueprintViewer";
import BlueprintEditor from "@/components/blueprint/BlueprintEditor";
import { BlueprintHealthCheck } from "@/components/blueprint/BlueprintHealthCheck";
import { Button } from "@/components/ui/button";
import { Loader2, MessageCircle, RefreshCw, ToggleLeft, ToggleRight, Activity, ArrowLeft, Plus, Sparkles } from "lucide-react";
import { useToast } from "@/hooks/use-toast";
import { BlueprintData, blueprintService } from "@/services/blueprint-service";
import { useNavigate, useLocation } from "react-router-dom";
import { BlueprintGenerator } from "@/components/blueprint/BlueprintGenerationFlow";
import { useAuth } from "@/contexts/AuthContext";
import { useSoulOrb } from "@/contexts/SoulOrbContext";
import { BlueprintEnhancementService } from "@/services/blueprint-enhancement-service";
import { useLanguage } from "@/contexts/LanguageContext";
import { useOptimizedBlueprintData } from "@/hooks/use-optimized-blueprint-data";
import { CosmicCard } from "@/components/ui/cosmic-card";
import { Input } from "@/components/ui/input";
import { Textarea } from "@/components/ui/textarea";
import { Select, SelectContent, SelectItem, SelectTrigger, SelectValue } from "@/components/ui/select";
import { ToggleGroup, ToggleGroupItem } from "@/components/ui/toggle-group";
import { Heart, Target, MapPin, Calendar, Zap, Brain, Clock, CheckCircle } from "lucide-react";
import { useBlueprintAwareDreamDiscoveryCoach } from "@/hooks/use-blueprint-aware-dream-discovery-coach";
import { DreamSuggestionCard } from "@/components/dream/DreamSuggestionCard";
import { supabase } from "@/integrations/supabase/client";
import { CoachInterface } from "@/components/coach/CoachInterface";
import { useBlueprintData } from "@/hooks/use-blueprint-data";
import { aiGoalDecompositionService } from "@/services/ai-goal-decomposition-service";
import { JourneyMap } from "@/components/journey/JourneyMap";
import { EnhancedJourneyMap } from "@/components/journey/EnhancedJourneyMap";
import { TaskViews } from "@/components/journey/TaskViews";
import { TaskCoachInterface } from "@/components/task/TaskCoachInterface";
import { PomodoroTimer } from "@/components/productivity/PomodoroTimer";
import { HabitTracker } from "@/components/productivity/HabitTracker";
import { useIsMobile } from "@/hooks/use-mobile";
import { DreamDecompositionPage } from "@/components/dream/DreamDecompositionPage";
import { DreamSuccessPage } from "@/components/dream/DreamSuccessPage";
import { useResponsiveLayout } from "@/hooks/use-responsive-layout";
import { DreamDiscoveryChat } from "@/components/dream/DreamDiscoveryChat";
import { DreamMenuGrid } from "@/components/dream/DreamMenuGrid";
import { HomeMenuGrid } from "@/components/home/HomeMenuGrid";
import { DreamsOverview } from "@/components/dream/DreamsOverview";
import { AllDreamsList } from "@/components/dream/AllDreamsList";
import { useGoals } from "@/hooks/use-goals";
import { getTaskSessionType } from "@/utils/task-session";
import type { ResumableTask } from "@/hooks/use-resumable-tasks";
import { useJourneyTracking } from "@/hooks/use-journey-tracking";

type Task = ResumableTask;

type DreamCategoryKey =
  | 'personal_growth'
  | 'career'
  | 'health'
  | 'relationships'
  | 'creativity'
  | 'financial'
  | 'spiritual';

type DreamSubdomain = {
  label: string;
  value: string;
};

type DreamCategoryMeta = {
  heading: string;
  subdomains: DreamSubdomain[];
};

const createSubdomainValue = (category: string, label: string) =>
  `${category}-${label
    .toLowerCase()
    .normalize('NFD')
    .replace(/[\u0300-\u036f]/g, '')
    .replace(/[^a-z0-9]+/g, '-')
    .replace(/^-+|-+$/g, '')}`;

const DREAM_CATEGORY_SUBDOMAINS: Record<DreamCategoryKey, DreamCategoryMeta> = {
  personal_growth: {
    heading: 'Persoonlijke Groei — Personal Growth',
    subdomains: [
      'Productiviteit & Focus',
      'Zelfdiscipline',
      'Leergewoontes & Skill Acquisition',
      'Mindset & Psychologie',
      'Emotieregulatie',
      'Stressmanagement',
      'Mind–Body Regulatie',
      'Zelfcompassie',
      'Interne Motivatie',
      'Identiteitsontwikkeling',
      'Tijdperceptie & Flow',
      'Mentale weerbaarheid',
      'Besluitvorming',
      'Levensorganisatie',
      'Zelfvertrouwen',
      'Gedragspsychologie',
      'Zelfkennis',
      'Doelen stellen',
      'Impulscontrole',
      'Zelfexpressie',
    ].map(label => ({ label, value: createSubdomainValue('personal_growth', label) })),
  },
  career: {
    heading: 'Carrière & Professioneel',
    subdomains: [
      'Software Engineering',
      'Marketing',
      'Sales',
      'Leadership & Management',
      'Projectmanagement',
      'UX/UI Design',
      'Data Science',
      'Content Creatie',
      'Copywriting',
      'Branding',
      'Consultancy',
      'Public Speaking',
      'Analytical Thinking',
      'Community Building',
      'HR & Performance Management',
      'Customer Support Excellence',
      'E-learning & Edutainment',
      'Career Switching',
      'Operations Management',
      'Employer Branding',
      'LinkedIn Personal Branding',
    ].map(label => ({ label, value: createSubdomainValue('career', label) })),
  },
  health: {
    heading: 'Gezondheid & Welzijn',
    subdomains: [
      'Fitness & Strength Training',
      'Hypertrofie (Muscle Growth)',
      'Functionele Fitness',
      'Hardlopen',
      'Cardiotraining',
      'Mobiliteit & Flexibiliteit',
      'Slaapoptimalisatie',
      'Darmgezondheid',
      'Hormoonbalans',
      'Burnout Herstel',
      'Mentale Gezondheid',
      'Longevity / Anti-Aging',
      'Holistische Gezondheid',
      'Fat Loss / Gewichtsverlies',
      'Revalidatie',
      'Ademhalingstraining',
      'Gezonde Lifestyle',
    ].map(label => ({ label, value: createSubdomainValue('health', label) })),
  },
  relationships: {
    heading: 'Relaties',
    subdomains: [
      'Romantische Relaties',
      'Communicatie',
      'Sociale Vaardigheden',
      'Conflictbeheersing',
      'Netwerken',
      'Familiecommunicatie',
      'Parenting Skills',
      'Teamdynamiek',
      'Charisma',
      'Intimiteit & Verbinding',
      'Grenzen Stellen',
      'Sociale Dynamiek',
      'Attraction & Dating Dynamics',
    ].map(label => ({ label, value: createSubdomainValue('relationships', label) })),
  },
  creativity: {
    heading: 'Creatief & Artistiek',
    subdomains: [
      'Schrijven',
      'Storytelling',
      'Film & Video',
      'YouTube Creatie',
      'Podcasting',
      'Muziekproductie',
      'Fotografie',
      'Concept Art',
      'Digital Branding Design',
      'Animation',
      'Virale Content',
      'Creative Direction',
      'Social Media Storytelling',
      'Color Grading',
      'Creative Flow',
    ].map(label => ({ label, value: createSubdomainValue('creativity', label) })),
  },
  financial: {
    heading: 'Financieel',
    subdomains: [
      'Personal Finance',
      'Investeren',
      'Trading',
      'Ondernemerschap',
      'E-commerce',
      'B2B SaaS',
      'Freelancing',
      'Geldpsychologie',
      'Vastgoed',
      'Crypto & DeFi',
      'Side Hustles',
      'Pensioenplanning',
      'Financial Independence',
      'Wealth Mindset',
    ].map(label => ({ label, value: createSubdomainValue('financial', label) })),
  },
  spiritual: {
    heading: 'Spiritueel & Mindfulness',
    subdomains: [
      'Mindfulness',
      'Meditatie',
      'Innerlijke Rust',
      'Spirituele Groei',
      'Zelfreflectie',
      'Dankbaarheid',
      'Ademwerk',
      'Stress–Trauma Verwerking',
      'Bewustzijnstraining',
      'Energiebeheer',
    ].map(label => ({ label, value: createSubdomainValue('spiritual', label) })),
  },
};

const DEFAULT_CATEGORY: DreamCategoryKey = 'personal_growth';
const getDefaultSubdomainForCategory = (category: DreamCategoryKey) =>
  DREAM_CATEGORY_SUBDOMAINS[category]?.subdomains[0]?.value || '';
const DEFAULT_SUBDOMAIN = getDefaultSubdomainForCategory(DEFAULT_CATEGORY);

const isValidDreamCategory = (value: string): value is DreamCategoryKey =>
  value in DREAM_CATEGORY_SUBDOMAINS;

type DreamFormState = {
  title: string;
  description: string;
  category: DreamCategoryKey;
  timeframe: string;
  subdomain: string;
};

const Dreams = () => {
  const { 
    messages: dreamMessages, 
    isLoading: dreamLoading, 
    sendMessage: sendDreamMessage, 
    resetConversation: resetDreamConversation,
    conversationPhase,
    dreamSuggestions,
    selectedSuggestion,
    selectDreamSuggestion,
    intakeData,
    isReadyForDecomposition
  } = useBlueprintAwareDreamDiscoveryCoach();
  // Removed duplicate authentication state - trusting ProtectedRoute
  const [currentView, setCurrentView] = useState<'hub' | 'create' | 'chat' | 'journey' | 'task-coach' | 'decomposing' | 'success' | 'details' | 'all-goals'>('hub');
  const [activeTab, setActiveTab] = useState<'journey' | 'tasks' | 'focus' | 'habits'>('journey');
  const [focusedMilestone, setFocusedMilestone] = useState<any>(null);
  const [selectedTask, setSelectedTask] = useState<Task | null>(null);
  const [isCreatingDream, setIsCreatingDream] = useState(false);
  const [createdGoal, setCreatedGoal] = useState<any>(null);
  const [selectedGoalForDetails, setSelectedGoalForDetails] = useState<any>(null);
  const [focusedMilestoneInDetails, setFocusedMilestoneInDetails] = useState<any>(null);
  const [navigationHistory, setNavigationHistory] = useState<string[]>([]); // Track breadcrumb navigation (Pillar I: Preserve Core Intelligence)
  const [selectedGoalId, setSelectedGoalId] = useState<string | null>(null);
  const [previousView, setPreviousView] = useState<'hub' | 'all-goals'>('hub');
  const [sessionRefreshKey, setSessionRefreshKey] = useState(0);

  // Principle #2: No Hardcoded Data - Load all goals from database
  const { goals, isLoading: goalsLoading } = useGoals();

  const { productivityJourney, refetch: refetchJourneyData } = useJourneyTracking();

  const journeyGoals = useMemo(() => {
    const rawGoals = productivityJourney?.current_goals;

    if (!rawGoals) {
      return [];
    }

    if (Array.isArray(rawGoals)) {
      return rawGoals as any[];
    }

    if (typeof rawGoals === 'string') {
      try {
        const parsed = JSON.parse(rawGoals);
        return Array.isArray(parsed) ? parsed : [];
      } catch (error) {
        console.warn('⚠️ Dreams: Unable to parse productivity journey goals string', error);
        return [];
      }
    }

    if (typeof rawGoals === 'object') {
      return Object.values(rawGoals as Record<string, any>);
    }

    return [];
  }, [productivityJourney?.current_goals]);

  const selectedJourneyGoal = useMemo(() => {
    if (!selectedGoalId) return null;

    return (
      journeyGoals.find(goal => {
        const goalId = goal?.id ? String(goal.id) : undefined;
        const altGoalId = goal?.goal_id ? String(goal.goal_id) : undefined;

        return goalId === selectedGoalId || altGoalId === selectedGoalId;
      }) || null
    );
  }, [journeyGoals, selectedGoalId]);

  const fallbackGoalFromList = useMemo(
    () => (selectedGoalId ? goals.find(goal => goal.id === selectedGoalId) || null : null),
    [goals, selectedGoalId]
  );

  const resolvedGoalToShow = useMemo(() => {
    console.log('🎯 Dreams: Resolving goal to show', {
      hasCreatedGoal: !!createdGoal,
      hasSelectedJourneyGoal: !!selectedJourneyGoal,
      hasFallbackGoal: !!fallbackGoalFromList,
      journeyGoalsCount: journeyGoals.length,
      selectedGoalId,
      currentView,
      activeTab
    });

    // Check if goal has complete data (using optional chaining for any type)
    const hasCompleteData = (goal: any) => {
      return goal && 
             (goal.milestones || (goal as any).milestones) && 
             ((goal as any).tasks || goal.milestones?.length > 0);
    };

    if (createdGoal && hasCompleteData(createdGoal)) {
      console.log('✅ Dreams: Using createdGoal with complete data');
      return createdGoal;
    }

    if (selectedJourneyGoal && hasCompleteData(selectedJourneyGoal)) {
      console.log('✅ Dreams: Using selectedJourneyGoal with complete data');
      return selectedJourneyGoal;
    }

    if (fallbackGoalFromList && hasCompleteData(fallbackGoalFromList)) {
      console.log('✅ Dreams: Using fallbackGoalFromList with complete data');
      return fallbackGoalFromList;
    }

    const firstJourneyGoal = journeyGoals[0];
    if (firstJourneyGoal && hasCompleteData(firstJourneyGoal)) {
      console.log('✅ Dreams: Using first journey goal with complete data');
      return firstJourneyGoal;
    }

    console.warn('⚠️ Dreams: No goal with complete data found, returning best available or null');
    return createdGoal || selectedJourneyGoal || fallbackGoalFromList || firstJourneyGoal || null;
  }, [createdGoal, fallbackGoalFromList, journeyGoals, selectedJourneyGoal]);
  
  // Principle #6: Respect Critical Data Pathways - Track active goal
  const [activeGoalId, setActiveGoalId] = useState<string | null>(() => {
    // Restore from localStorage (Principle #7: Build Transparently)
    return localStorage.getItem('activeGoalId');
  });
  
  // Get active goal from loaded goals
  const activeGoal = goals.find(g => g.id === activeGoalId) || null;
  const messagesEndRef = useRef<HTMLDivElement>(null);
  const { toast } = useToast();
  const { t } = useLanguage();
  const { blueprintData } = useBlueprintData();
  const { spacing, layout, touchTargetSize, getTextSize, isFoldDevice, isUltraNarrow, isMobile } = useResponsiveLayout();

  // Track the displayed goal to maintain context across tab switches
  useEffect(() => {
    if (currentView === 'journey' && resolvedGoalToShow) {
      const goalIdentifier = resolvedGoalToShow.id || resolvedGoalToShow.goal_id;
      if (goalIdentifier && goalIdentifier !== selectedGoalId) {
        console.log('🔒 Dreams: Locking goal context for journey view', goalIdentifier);
        setSelectedGoalId(String(goalIdentifier));
        localStorage.setItem('activeGoalId', String(goalIdentifier));
      }
    }
  }, [currentView, resolvedGoalToShow, selectedGoalId]);

  // Dream creation form state
  const [dreamForm, setDreamForm] = useState<DreamFormState>({
    title: '',
    description: '',
    category: DEFAULT_CATEGORY,
    timeframe: '3 months',
    subdomain: DEFAULT_SUBDOMAIN
  });

  const availableSubdomains = useMemo(() => {
    return DREAM_CATEGORY_SUBDOMAINS[dreamForm.category]?.subdomains ?? [];
  }, [dreamForm.category]);

  useEffect(() => {
    if (!availableSubdomains.length) return;
    const hasValidSubdomain = availableSubdomains.some(sub => sub.value === dreamForm.subdomain);
    if (hasValidSubdomain) return;
    setDreamForm(prev => ({ ...prev, subdomain: availableSubdomains[0].value }));
  }, [availableSubdomains, dreamForm.subdomain]);

  const handleCategoryChange = useCallback((value: string) => {
    if (!value) return;
    const nextCategory = isValidDreamCategory(value) ? value : DEFAULT_CATEGORY;
    setDreamForm(prev => ({
      ...prev,
      category: nextCategory,
      subdomain: getDefaultSubdomainForCategory(nextCategory)
    }));
  }, []);

  const formRef = useRef<HTMLDivElement>(null);
  const scrollToForm = useCallback(() => {
    formRef.current?.scrollIntoView({ behavior: "smooth", block: "start" });
  }, []);
  // Memoize handlers to prevent unnecessary re-renders
  const handleCreateDream = useCallback(async () => {
    if (!dreamForm.title.trim()) {
      toast({
        title: t('dreams.dreamRequired'),
        description: t('dreams.dreamRequiredDesc'),
        variant: "destructive"
      });
      return;
    }

    setIsCreatingDream(true);
    setCurrentView('decomposing');
    setCreatedGoal(null);
  }, [dreamForm.title, toast]);

  const handleDecompositionComplete = useCallback((decomposedGoal: any) => {
    setCreatedGoal(decomposedGoal);
    setCurrentView('success');
    setIsCreatingDream(false);

    setDreamForm({
      title: '',
      description: '',
      category: DEFAULT_CATEGORY,
      timeframe: '3 months',
      subdomain: DEFAULT_SUBDOMAIN
    });
  }, []);

  const handleStartAIGuidance = useCallback(() => {
    // Reset dream discovery conversation to ensure clean context
    resetDreamConversation();
    sendDreamMessage("I'm ready to explore my dreams with you. Help me discover what truly lights up my soul and what I'm meant to create in this world.");
    setCurrentView('chat');
  }, [sendDreamMessage, resetDreamConversation]);

  // Add the missing success page handlers
  const handleSuccessTaskStart = useCallback((task: any) => {
    setSelectedTask(task);
    setCurrentView('task-coach');
  }, []);

  const navigate = useNavigate();
  const location = useLocation();

  const handleSuccessViewJourney = useCallback(() => {
    console.log('📍 Dreams: Navigating from success to journey, tracking breadcrumb');
    setNavigationHistory(prev => [...prev, 'success']);
    
    if (createdGoal?.id) {
      setActiveGoalId(createdGoal.id);
      localStorage.setItem('activeGoalId', createdGoal.id);
      console.log('✅ Dreams: Set active goal:', createdGoal.id);
    }
    
    setCurrentView('journey');
  }, [createdGoal]);
  
  const handleSelectGoal = useCallback((goalId: string) => {
    console.log('🎯 Dreams: User selected goal:', goalId);
    setActiveGoalId(goalId);
    setSelectedGoalId(goalId);
    localStorage.setItem('activeGoalId', goalId);
    setCurrentView('journey');
    navigate('/dreams/journey');
  }, [navigate]);
  
  const handleCreateAnotherDream = useCallback(() => {
    console.log('➕ Dreams: User wants to create another dream');
    setCurrentView('create');
    navigate('/dreams/create');
  }, [navigate]);

  const handleDiscoveryComplete = useCallback(() => {
    if (isReadyForDecomposition && intakeData) {
      const resolvedCategory =
        typeof intakeData.category === 'string' && isValidDreamCategory(intakeData.category)
          ? intakeData.category
          : DEFAULT_CATEGORY;

      setDreamForm({
        title: intakeData.title,
        description: intakeData.description || '',
        category: resolvedCategory,
        timeframe: intakeData.timeframe,
        subdomain:
          (typeof intakeData.subdomain === 'string' && intakeData.subdomain) ||
          getDefaultSubdomainForCategory(resolvedCategory)
      });

      setCurrentView('decomposing');
      setIsCreatingDream(true);
    }
  }, [isReadyForDecomposition, intakeData]);

  // Principle #2: No Hardcoded Data - Load real goal from database
  const handleViewGoalDetails = useCallback((goalId: string) => {
    console.log('🔍 Viewing goal details:', goalId);
    setPreviousView(currentView as 'hub' | 'all-goals');
    setSelectedGoalId(goalId);
    setCurrentView('success');
    navigate('/dreams/success');
  }, [currentView, navigate]);

  const handleViewAllGoals = useCallback(() => {
    console.log('📋 Navigating to all goals view');
    setCurrentView('all-goals');
    navigate('/dreams/all');
  }, [navigate]);

  const handleBackFromDetails = useCallback(() => {
    console.log('⬅️ Navigating back from details to overview');
    setSelectedGoalForDetails(null);
    setFocusedMilestoneInDetails(null);
    setCurrentView('hub');
    navigate('/dreams');
  }, [navigate]);

  // NEW: Handle pre-filled form data from steward completion screen (Principle #8: Only Add)
  useEffect(() => {
    const prefillData = sessionStorage.getItem('dreamFormPrefill');
    if (prefillData && currentView === 'create') {
      try {
        const parsedData = JSON.parse(prefillData);
        setDreamForm(prev => {
          const parsedCategory =
            typeof parsedData.category === 'string' && isValidDreamCategory(parsedData.category)
              ? parsedData.category
              : prev.category;

          const parsedSubdomain =
            typeof parsedData.subdomain === 'string' && parsedData.subdomain.length > 0
              ? parsedData.subdomain
              : getDefaultSubdomainForCategory(parsedCategory);

          return {
            ...prev,
            ...parsedData,
            category: parsedCategory,
            subdomain: parsedSubdomain
          } as DreamFormState;
        });
        sessionStorage.removeItem('dreamFormPrefill'); // Clear after use
        console.log('✅ DREAMS: Form pre-filled from steward completion:', parsedData);

        // Scroll to form
        scrollToForm();
      } catch (error) {
        console.error('❌ DREAMS: Failed to parse prefill data:', error);
      }
    }
  }, [currentView, scrollToForm]);

  useEffect(() => {
    const path = location.pathname;
    if (path === "/dreams" || path === "/dreams/") {
      setCurrentView("hub");
      return;
    }
    if (path.startsWith("/dreams/discover")) {
      setCurrentView("chat");
      return;
    }
    if (path.startsWith("/dreams/create")) {
      setCurrentView("create");
      return;
    }
    if (path.startsWith("/dreams/journey")) {
      setCurrentView("journey");
      setActiveTab("journey");
      return;
    }
    if (path.startsWith("/dreams/tasks")) {
      setCurrentView("journey");
      setActiveTab("tasks");
      return;
    }
    if (path.startsWith("/dreams/focus")) {
      setCurrentView("journey");
      setActiveTab("focus");
      return;
    }
    if (path.startsWith("/dreams/habits")) {
      setCurrentView("journey");
      setActiveTab("habits");
      return;
    }
    if (path.startsWith("/dreams/all")) {
      console.log('📋 Route handler: /dreams/all → setting view to all-goals');
      setCurrentView("all-goals");
      return;
    }
    if (path.startsWith("/dreams/success")) {
      console.log('🎯 Route handler: /dreams/success', { createdGoal: !!createdGoal, selectedGoalId });
      if (createdGoal || selectedGoalId) {
        setCurrentView("success");
      } else {
        console.warn('⚠️ Attempted to access /dreams/success without goal data');
        toast({ title: t('toast.info.notAvailable'), description: t('dreams.notAvailableDesc') });
        navigate("/dreams", { replace: true });
      }
      return;
    }
    
    // Defensive logging for unhandled routes
    if (path.startsWith("/dreams/") && path !== "/dreams") {
      console.warn('⚠️ Unhandled Dreams route:', path);
    }
  }, [location.pathname, createdGoal, selectedGoalId, navigate, toast]);

  const getBlueprintInsight = useCallback(() => {
    if (!blueprintData) return t('dreams.blueprintInsight');
    
    const traits = [];
    if (blueprintData.cognition_mbti?.type && blueprintData.cognition_mbti.type !== 'Unknown') {
      traits.push(blueprintData.cognition_mbti.type);
    }
    if (blueprintData.energy_strategy_human_design?.type && blueprintData.energy_strategy_human_design.type !== 'Unknown') {
      traits.push(blueprintData.energy_strategy_human_design.type);
    }
    if (blueprintData.values_life_path?.lifePathNumber) {
      traits.push(`Life Path ${blueprintData.values_life_path.lifePathNumber}`);
    }
    
    if (traits.length === 0) {
      return t('dreams.blueprintInsight');
    }
    
    return `This journey will be optimized for your ${traits.slice(0, 2).join(' & ')} nature`;
  }, [blueprintData, t]);

  // Debug logging for view changes
  useEffect(() => {
    console.log('🔄 Current view changed:', currentView, { selectedGoalId, createdGoal: !!createdGoal });
  }, [currentView, selectedGoalId, createdGoal]);

  // Removed duplicate authentication logic - trusting ProtectedRoute wrapper

  const scrollToBottom = useCallback(() => {
    messagesEndRef.current?.scrollIntoView({ behavior: "smooth" });
  }, []);

  useEffect(() => {
    scrollToBottom();
  }, [dreamMessages, scrollToBottom]);

  const handleTaskSelect = (task: Task) => {
    setSelectedTask(task);
    setCurrentView('task-coach');
  };

  const handleTaskComplete = async (taskId: string) => {
    // Pillar I: Removed duplicate toast - unified completion service handles this (Principle #8: Only Add, Never Mask)
    console.log('🎯 Dreams: Task completion notification received from coach:', taskId);
    // Toast is now shown once by use-task-completion hook
  };

  const handleBackFromTaskCoach = async () => {
    console.log('🔙 Dreams: Returning from task coach, refreshing data');
    await refetchJourneyData();
    setSelectedTask(null);
    setCurrentView('journey');
    setSessionRefreshKey(prev => prev + 1);
  };

  const handleBackToSuccessOverview = useCallback(async () => {
    // Navigate back to success landing page (Pillar III: Intentional Craft)
    if (navigationHistory.includes('success') && createdGoal) {
      console.log('🔙 Dreams: Returning to success overview from journey, refreshing data');
      await refetchJourneyData();
      setCurrentView('success');
      setNavigationHistory([]);
      setFocusedMilestone(null);
    }
  }, [navigationHistory, createdGoal, refetchJourneyData]);

  const handleMilestoneClick = (milestone: any) => {
    // Receive and use full milestone object (Principle #6: Respect Critical Data Pathways)
    console.log('🎯 Dreams: Focusing on milestone with full data:', milestone);
    setFocusedMilestone(milestone);
    setActiveTab('tasks');
  };

  const handleTaskClick = (task: Task) => {
    // Receive full task object and navigate to task coach (Principle #7: Build Transparently)
    console.log('📋 Dreams: Navigating to task with full data:', task);
    setSelectedTask(task);
    setCurrentView('task-coach');
  };

  const handleResumeTaskPlan = useCallback((task: Task) => {
    console.log('🔁 Dreams: Resuming plan for task', task.title, '(', task.id, ')');
    if (task.goal_id) {
      setActiveGoalId(task.goal_id);
      localStorage.setItem('activeGoalId', task.goal_id);
    }

    setSelectedTask(task);
    setCurrentView('task-coach');
  }, []);

  const resolveTaskSessionType = useCallback((taskId: string, goalId?: string) => getTaskSessionType(goalId, taskId), []);

  // Removed duplicate authentication check - component is wrapped in ProtectedRoute

  // Task Coach View - uses task-specific hook
  if (currentView === 'task-coach' && selectedTask) {
    return (
      <MainLayout>
        <div className={`min-h-screen bg-background w-full ${isMobile ? 'pb-20' : ''}`}>
          <TaskCoachInterface
            task={selectedTask}
            onBack={handleBackFromTaskCoach}
            onTaskComplete={handleTaskComplete}
          />
        </div>
      </MainLayout>
    );
  }

  // Dream Discovery Chat View - enhanced with blueprint suggestions
  if (currentView === 'chat') {
    return (
      <MainLayout>
        <div className={`min-h-screen flex flex-col bg-background w-full ${isMobile ? 'pb-20' : ''}`}>
          {/* Mobile Optimized Header */}
          <div className={`bg-card/80 border-b border-border sticky top-0 z-10 w-full ${isMobile ? 'px-3 py-2' : 'px-4 py-3'}`}>
            <div className={`flex items-center justify-between w-full max-w-4xl mx-auto`}>
              <Button 
                variant="ghost" 
                size="sm" 
                onClick={() => navigate('/dreams')}
                className={`flex items-center gap-2 text-muted-foreground hover:text-primary rounded-xl font-ui ${isFoldDevice ? 'px-1 py-1' : 'px-2 py-1'} ${getTextSize('text-sm')} ${touchTargetSize}`}
              >
                <ArrowLeft className={`h-4 w-4 ${isFoldDevice ? 'h-3 w-3' : ''}`} />
                {!isFoldDevice && 'Back'}
              </Button>
              <div className="flex items-center gap-2">
                <div className={`bg-primary rounded-full flex items-center justify-center ${isFoldDevice ? 'w-5 h-5' : 'w-6 h-6'}`}>
                  <Heart className={`text-primary-foreground ${isFoldDevice ? 'h-2 w-2' : 'h-3 w-3'}`} />
                </div>
                <h2 className={`font-heading font-semibold text-foreground ${getTextSize('text-sm')} ${isFoldDevice ? 'hidden' : ''}`}>{t('dreams.creator')}</h2>
              </div>
              <div className={isFoldDevice ? 'w-6' : 'w-16'} />
            </div>
          </div>
          
          <div className={`flex-1 w-full overflow-hidden max-w-4xl mx-auto ${isMobile ? 'px-0' : 'px-4'}`}>
            {/* Show suggestions if in suggestion phase */}
            {conversationPhase === 'suggestion_presentation' && dreamSuggestions.length > 0 && (
              <div className={`bg-card/90 border-b border-border ${spacing.container} py-4`}>
                <div className="max-w-2xl mx-auto">
                  <div className="text-center mb-4">
                    <h3 className={`font-heading font-semibold text-foreground mb-2 ${getTextSize('text-sm')}`}>
                      {t('dreamSuggestions.dreamsAligned')}
                    </h3>
                    <p className={`text-muted-foreground ${getTextSize('text-xs')}`}>
                      {t('dreamSuggestions.basedOnPersonality')}
                    </p>
                  </div>
                  <div className="space-y-3">
                    {dreamSuggestions.map((suggestion) => (
                      <DreamSuggestionCard
                        key={suggestion.id}
                        suggestion={suggestion}
                        onSelect={(selected) => {
                          selectDreamSuggestion(selected);
                          sendDreamMessage(`I'm interested in exploring "${selected.title}". This really resonates with me because ${selected.blueprintReason.toLowerCase()}.`);
                        }}
                        isSelected={selectedSuggestion?.id === suggestion.id}
                      />
                    ))}
                  </div>
                </div>
              </div>
            )}
            
            <DreamDiscoveryChat
              messages={dreamMessages}
              isLoading={dreamLoading}
              onSendMessage={sendDreamMessage}
              messagesEndRef={messagesEndRef}
              conversationPhase={conversationPhase}
              intakeData={intakeData}
              onReadyForDecomposition={handleDiscoveryComplete}
            />
          </div>
        </div>
      </MainLayout>
    );
  }

  if (currentView === 'journey') {
    return (
      <MainLayout>
        <div className={`min-h-screen bg-background w-full ${isMobile ? 'pb-20' : ''}`}>
          <div className={`w-full max-w-4xl mx-auto py-3 ${isMobile ? 'px-3 pb-24' : 'px-6 pb-20'}`}>
            
            {/* Mobile Optimized Header */}
            <div className={`flex items-center justify-between mb-4 w-full ${isFoldDevice ? 'flex-col gap-2' : ''}`}>
              <Button 
                variant="ghost" 
                size="sm" 
                onClick={() => navigate('/dreams')}
                className={`flex items-center gap-2 text-muted-foreground hover:text-primary rounded-xl font-ui ${isFoldDevice ? 'px-1 py-1' : 'px-2 py-1'} ${getTextSize('text-sm')} ${touchTargetSize}`}
              >
                <ArrowLeft className={`h-4 w-4 ${isFoldDevice ? 'h-3 w-3' : ''}`} />
                {isFoldDevice ? '' : t('dreams.newDream')}
              </Button>
              <div className={`text-center ${isFoldDevice ? 'w-full' : 'flex-1'}`}>
                <h1 className={`font-heading font-bold text-foreground ${getTextSize('text-base')}`}>{t('dreams.journey')}</h1>
                {!isFoldDevice && <p className={`text-muted-foreground ${getTextSize('text-xs')}`}>{t("dreams.trackProgress")}</p>}
              </div>
              <div className={isFoldDevice ? 'hidden' : 'w-20'} />
            </div>

            {/* Mobile Responsive Single Card - Updated with consistent 1px border */}
            <div className="bg-card rounded-2xl border border-border overflow-hidden w-full">
              
              {/* Mobile Optimized Tab Navigation */}
              <div className={`border-b border-border bg-card/50 w-full ${isFoldDevice ? 'p-1' : 'p-2'}`}>
                <div className={`w-full ${isFoldDevice ? 'grid grid-cols-2 gap-1' : 'flex gap-2'}`}>
                  <Button
                    variant={activeTab === 'journey' ? 'default' : 'ghost'}
                    size="sm"
                    onClick={() => setActiveTab('journey')}
                    className={`flex items-center gap-1 rounded-lg flex-1 px-2 py-2 font-medium transition-all font-ui ${getTextSize('text-xs')} ${touchTargetSize}`}
                  >
                    <MapPin className={`${isFoldDevice ? 'h-2 w-2' : 'h-3 w-3'}`} />
                    {isFoldDevice ? 'Map' : 'Journey'}
                  </Button>
                  <Button
                    variant={activeTab === 'tasks' ? 'default' : 'ghost'}
                    size="sm"
                    onClick={() => setActiveTab('tasks')}
                    className={`flex items-center gap-1 rounded-lg flex-1 px-2 py-2 font-medium transition-all font-ui ${getTextSize('text-xs')} ${touchTargetSize} ${
                      activeTab === 'tasks' 
                        ? 'bg-gradient-to-r from-soul-purple to-soul-teal text-white shadow-md' 
                        : 'text-gray-600 hover:text-soul-purple hover:bg-gray-50'
                    }`}
                  >
                    <Target className={`${isFoldDevice ? 'h-2 w-2' : 'h-3 w-3'}`} />
                    Tasks
                  </Button>
                  {!isFoldDevice && (
                    <>
                      <Button
                        variant={activeTab === 'focus' ? 'default' : 'ghost'}
                        size="sm"
                        onClick={() => setActiveTab('focus')}
                        className={`flex items-center gap-1 rounded-lg flex-1 px-2 py-2 font-medium transition-all font-ui ${getTextSize('text-xs')} ${touchTargetSize} ${
                          activeTab === 'focus' 
                            ? 'bg-gradient-to-r from-soul-purple to-soul-teal text-white shadow-md' 
                            : 'text-gray-600 hover:text-soul-purple hover:bg-gray-50'
                        }`}
                      >
                        <Clock className="h-3 w-3" />
                        Focus
                      </Button>
                      <Button
                        variant={activeTab === 'habits' ? 'default' : 'ghost'}
                        size="sm"
                        onClick={() => setActiveTab('habits')}
                        className={`flex items-center gap-1 rounded-lg flex-1 px-2 py-2 font-medium transition-all font-ui ${getTextSize('text-xs')} ${touchTargetSize} ${
                          activeTab === 'habits' 
                            ? 'bg-gradient-to-r from-soul-purple to-soul-teal text-white shadow-md' 
                            : 'text-gray-600 hover:text-soul-purple hover:bg-gray-50'
                        }`}
                      >
                        <CheckCircle className="h-3 w-3" />
                        Habits
                      </Button>
                    </>
                  )}
                </div>
                
                {/* Secondary row for Fold devices */}
                {isFoldDevice && (
                  <div className="flex gap-1 w-full mt-1">
                    <Button
                      variant={activeTab === 'focus' ? 'default' : 'ghost'}
                      size="sm"
                      onClick={() => setActiveTab('focus')}
                      className={`flex items-center gap-1 rounded-lg flex-1 px-2 py-2 font-medium transition-all font-ui ${getTextSize('text-xs')} ${touchTargetSize} ${
                        activeTab === 'focus' 
                          ? 'bg-gradient-to-r from-soul-purple to-soul-teal text-white shadow-md' 
                          : 'text-gray-600 hover:text-soul-purple hover:bg-gray-50'
                      }`}
                    >
                      <Clock className="h-2 w-2" />
                      Focus
                    </Button>
                    <Button
                      variant={activeTab === 'habits' ? 'default' : 'ghost'}
                      size="sm"
                      onClick={() => setActiveTab('habits')}
                      className={`flex items-center gap-1 rounded-lg flex-1 px-2 py-2 font-medium transition-all font-ui ${getTextSize('text-xs')} ${touchTargetSize} ${
                        activeTab === 'habits' 
                          ? 'bg-gradient-to-r from-soul-purple to-soul-teal text-white shadow-md' 
                          : 'text-gray-600 hover:text-soul-purple hover:bg-gray-50'
                      }`}
                    >
                      <CheckCircle className="h-2 w-2" />
                      Habits
                    </Button>
                  </div>
                )}
              </div>

              {/* Content Area - Mobile Optimized */}
              <div className={`w-full ${spacing.card}`}>
                {activeTab === 'journey' && (
                  <div className="w-full">
                    <div className={`flex items-center gap-2 mb-3 ${isFoldDevice ? 'flex-col items-start gap-1' : ''}`}>
                      <div className={`bg-gradient-to-br from-soul-purple to-soul-teal rounded-xl flex items-center justify-center ${isFoldDevice ? 'w-5 h-5' : 'w-6 h-6'}`}>
                        <MapPin className={`text-white ${isFoldDevice ? 'h-2 w-2' : 'h-3 w-3'}`} />
                      </div>
                      <div className="flex-1">
                        <h2 className={`font-heading font-semibold text-card-foreground ${getTextSize('text-sm')}`}>{t('dreams.journeyMap')}</h2>
                        {!isFoldDevice && <p className={`text-muted-foreground ${getTextSize('text-xs')}`}>{getBlueprintInsight()}</p>}
                      </div>
                    </div>
                    
                    <div className="w-full">
                      <EnhancedJourneyMap
                        activeGoal={resolvedGoalToShow}
                        onTaskClick={handleTaskClick}
                        onMilestoneClick={handleMilestoneClick}
                        onBackToSuccessOverview={handleBackToSuccessOverview}
                        showSuccessBackButton={navigationHistory.includes('success')}
                      />
                    </div>
                  </div>
                )}

                {activeTab === 'tasks' && (
                  <div className="w-full">
                    {resolvedGoalToShow && (
                      <div className="mb-3 p-2 bg-soul-purple/10 border border-soul-purple/20 rounded-lg">
                        <p className={`text-soul-purple font-medium ${getTextSize('text-xs')}`}>
                          📍 {t('dreams.viewingTasksFor')}: {resolvedGoalToShow.title}
                        </p>
                      </div>
                    )}
                    <div className={`flex items-center justify-between mb-3 ${isFoldDevice ? 'flex-col items-start gap-1' : ''}`}>
                      <h3 className={`font-heading font-semibold flex items-center gap-2 text-card-foreground ${getTextSize('text-sm')}`}>
                        <Target className={`text-primary ${isFoldDevice ? 'h-4 w-4' : 'h-5 w-5'}`} />
                        {t('dreams.yourTasks')}
                      </h3>
                    </div>
                    <div className="w-full">
                      <TaskViews
                        activeGoal={resolvedGoalToShow}
                        focusedMilestone={focusedMilestone}
                        onBackToJourney={() => setActiveTab('journey')}
                        onTaskSelect={handleTaskSelect}
                        getSessionType={resolveTaskSessionType}
                        sessionRefreshKey={sessionRefreshKey}
                      />
                    </div>
                  </div>
                )}
                
                {activeTab === 'focus' && (
                  <div className="w-full">
                    <div className="flex items-center gap-2 mb-3">
                      <Clock className={`text-primary ${isFoldDevice ? 'h-4 w-4' : 'h-5 w-5'}`} />
                      <h3 className={`font-heading font-semibold text-card-foreground ${getTextSize('text-sm')}`}>{t('dreams.focusSession')}</h3>
                    </div>
                    <div className="w-full">
                      <PomodoroTimer />
                    </div>
                  </div>
                )}
                
                {activeTab === 'habits' && (
                  <div className="w-full">
                    <div className="flex items-center gap-2 mb-3">
                      <CheckCircle className={`text-primary ${isFoldDevice ? 'h-4 w-4' : 'h-5 w-5'}`} />
                      <h3 className={`font-heading font-semibold text-card-foreground ${getTextSize('text-sm')}`}>{t('dreams.habitsSection')}</h3>
                    </div>
                    <div className="w-full">
                      <HabitTracker />
                    </div>
                  </div>
                )}
              </div>
            </div>
          </div>
        </div>
      </MainLayout>
    );
  }

  if (currentView === 'decomposing') {
    return (
      <MainLayout>
        <DreamDecompositionPage
          dreamTitle={dreamForm.title}
          dreamDescription={dreamForm.description}
          dreamCategory={dreamForm.category}
          dreamTimeframe={dreamForm.timeframe}
          onComplete={handleDecompositionComplete}
          blueprintData={blueprintData}
        />
      </MainLayout>
    );
  }

  if (currentView === 'success') {
    if (!resolvedGoalToShow) {
      return (
        <MainLayout>
          <div className="text-center p-8">
            <p>Goal not found</p>
            <Button onClick={() => navigate('/dreams')} className="mt-4">
              Back to Dreams
            </Button>
          </div>
        </MainLayout>
      );
    }

    return (
      <MainLayout>
        <div className="absolute top-4 left-4 z-10">
          <Button
            variant="ghost"
            size="sm"
            onClick={() => {
              setCurrentView(previousView === 'all-goals' ? 'all-goals' : 'hub');
              navigate(previousView === 'all-goals' ? '/dreams/all' : '/dreams');
              setSelectedGoalId(null);
            }}
            className="flex items-center gap-2"
          >
            <ArrowLeft className="h-4 w-4" />
            <span>Back</span>
          </Button>
        </div>

        <DreamSuccessPage
          goal={resolvedGoalToShow}
          onStartTask={handleSuccessTaskStart}
          onViewJourney={handleSuccessViewJourney}
        />
      </MainLayout>
    );
  }

  // Principle #1: Never Break Functionality - Additive only
  // Principle #2: No Hardcoded Data - Uses real goal from database
  if (currentView === 'details' && selectedGoalForDetails) {
    return (
      <MainLayout>
        {/* Show back button ONLY when not in focus mode - Principle #5: Mobile-Responsive */}
        {!focusedMilestoneInDetails && (
          <div className="absolute top-4 left-4 z-10">
            <Button
              variant="ghost"
              size="sm"
              onClick={handleBackFromDetails}
              className="flex items-center gap-2"
            >
              <ArrowLeft className="h-4 w-4" />
              <span>Back to Dreams</span>
            </Button>
          </div>
        )}
        
        {/* Principle #6: Respect Critical Data Pathways - Render DreamSuccessPage with real data */}
        <DreamSuccessPage
          goal={selectedGoalForDetails}
          focusedMilestone={focusedMilestoneInDetails}
          onMilestoneSelect={(milestone) => {
            console.log('🎯 Setting focused milestone from details:', milestone.title);
            setFocusedMilestoneInDetails(milestone);
          }}
          onExitFocus={() => {
            console.log('🎯 Exiting focus mode in details view');
            setFocusedMilestoneInDetails(null);
          }}
          onStartTask={(task) => {
            console.log('🎯 Starting task from details view:', task);
            handleSuccessTaskStart(task);
          }}
          onViewJourney={() => {
            console.log('🗺️ Viewing journey from details view');
            // Set this goal as active and navigate to journey (Principle #6)
            setActiveGoalId(selectedGoalForDetails.id);
            localStorage.setItem('activeGoalId', selectedGoalForDetails.id);
            setCurrentView('journey');
            navigate('/dreams');
          }}
        />
      </MainLayout>
    );
  }

  if (currentView === 'create') {
    return (
      <MainLayout>
        <ErrorBoundary>
          <div className={`min-h-screen bg-background w-full ${isMobile ? 'pb-20' : ''}`}>
            <div className={`w-full max-w-lg mx-auto py-4 px-3 ${isMobile ? 'pb-24' : 'pb-20'}`}>
              {/* Back Navigation Header */}
              <div className={`flex items-center gap-3 mb-4 px-2`}>
                <Button
                  variant="ghost"
                  size="sm"
                  onClick={() => {
                    setCurrentView('hub');
                    navigate('/dreams');
                  }}
                  className={`flex items-center gap-2 ${touchTargetSize} text-muted-foreground hover:text-foreground transition-colors`}
                >
                  <ArrowLeft className={`${isFoldDevice ? 'h-4 w-4' : 'h-5 w-5'}`} />
                  {!isFoldDevice && <span className={getTextSize('text-sm')}>Back to Dreams</span>}
                </Button>
              </div>

              {/* Enhanced Mobile Optimized Hero Section with Better Title Visibility */}
              <div className={`text-center mb-6 px-2`}>
                <div className={`mx-auto cosmic-bg rounded-full flex items-center justify-center mb-4 ${isFoldDevice ? 'w-12 h-12' : 'w-16 h-16'}`}>
                  <Heart className={`text-primary-foreground ${isFoldDevice ? 'h-6 w-6' : 'h-8 w-8'}`} />
                </div>
                <div className="mb-4">
                  <h1 className={`font-heading font-bold mb-2 text-foreground leading-tight ${getTextSize('text-2xl')} ${isFoldDevice ? 'text-xl' : 'text-2xl lg:text-3xl'}`}>
                    {t('dreams.title')}
                  </h1>
                  <div className="w-16 h-1 cosmic-bg rounded-full mx-auto mb-3"></div>
                </div>
                <p className={`text-muted-foreground leading-relaxed mb-4 ${getTextSize('text-sm')} ${isFoldDevice ? 'text-xs' : 'text-sm lg:text-base'}`}>
                  {t('dreams.inspiration')}
                </p>
                <div className={`inline-flex items-center gap-2 bg-primary/10 px-3 py-1 rounded-full`}>
                  <div className="w-2 h-2 bg-primary rounded-full animate-pulse"></div>
                  <p className={`text-primary font-medium ${getTextSize('text-xs')} text-center leading-tight`}>{getBlueprintInsight()}</p>
                </div>
              </div>

              {/* Mobile Optimized Dream Creation Form - Updated with consistent 1px border */}
              <div ref={formRef} className={`cosmic-card w-full p-4`}>
                <div className={`space-y-4`}>
                  {/* Dream Input */}
                  <div className="space-y-2">
                    <label className={`font-heading font-semibold text-card-foreground block ${getTextSize('text-sm')}`}>{t("dreams.whatsYourDream")}</label>
                    <Input
                      placeholder={t("dreams.placeholderDream")}
                      value={dreamForm.title}
                      onChange={(e) => setDreamForm(prev => ({ ...prev, title: e.target.value }))}
                      maxLength={2000}
                      className={`border-border rounded-xl focus:border-primary focus:ring-primary/20 w-full font-ui ${getTextSize('text-sm')} ${touchTargetSize}`}
                    />
                  </div>

                  {/* Why Input */}
                  <div className="space-y-2">
                    <label className={`font-heading font-semibold text-card-foreground block ${getTextSize('text-sm')}`}>{t("dreams.whyImportant")}</label>
                    <Textarea
                      placeholder={t("dreams.placeholderWhy")}
                      value={dreamForm.description}
                      onChange={(e) => setDreamForm(prev => ({ ...prev, description: e.target.value }))}
                      maxLength={2000}
                      className={`border-border rounded-xl focus:border-primary focus:ring-primary/20 resize-none w-full font-ui ${getTextSize('text-sm')} ${isFoldDevice ? 'min-h-[60px]' : 'min-h-[70px]'}`}
                    />
                  </div>

                  {/* Category & Timeline - Stack on mobile */}
                  <div className={`space-y-4`}>
                    <div className="space-y-2">
                      <label className={`font-heading font-semibold text-card-foreground block ${getTextSize('text-sm')}`}>{t("dreams.category")}</label>
                      <Select
                        value={dreamForm.category}
                        onValueChange={handleCategoryChange}
                      >
                        <SelectTrigger className={`border-border rounded-xl focus:border-primary w-full font-ui ${getTextSize('text-sm')} ${touchTargetSize}`}>
                          <SelectValue />
                        </SelectTrigger>
                        <SelectContent className="rounded-xl border-border">
                          <SelectItem value="personal_growth" className={`rounded-lg font-ui ${getTextSize('text-sm')}`}>{t("goals.categoryPersonal")}</SelectItem>
                          <SelectItem value="career" className={`rounded-lg font-ui ${getTextSize('text-sm')}`}>{t("goals.categoryCareer")}</SelectItem>
                          <SelectItem value="health" className={`rounded-lg font-ui ${getTextSize('text-sm')}`}>{t("goals.categoryHealth")}</SelectItem>
                          <SelectItem value="relationships" className={`rounded-lg font-ui ${getTextSize('text-sm')}`}>{t("goals.categoryRelationships")}</SelectItem>
                          <SelectItem value="creativity" className={`rounded-lg font-ui ${getTextSize('text-sm')}`}>{t("goals.categoryCreative")}</SelectItem>
                          <SelectItem value="financial" className={`rounded-lg font-ui ${getTextSize('text-sm')}`}>{t("goals.categoryFinancial")}</SelectItem>
                          <SelectItem value="spiritual" className={`rounded-lg font-ui ${getTextSize('text-sm')}`}>{t("goals.categorySpiritual")}</SelectItem>
                        </SelectContent>
                      </Select>
                    </div>

                    {availableSubdomains.length > 0 && (
<<<<<<< HEAD
                      <div className="space-y-2">
=======
                      <div className="space-y-3">
>>>>>>> b5216547
                        <div className="flex items-center justify-between">
                          <label className={`font-heading font-semibold text-card-foreground ${getTextSize('text-sm')}`}>
                            Subdomein Focus
                          </label>
                          <span className={`text-muted-foreground ${getTextSize('text-xs')}`}>Kies 1</span>
                        </div>
                        <p className={`text-muted-foreground/80 ${getTextSize('text-xs')}`}>
                          {DREAM_CATEGORY_SUBDOMAINS[dreamForm.category]?.heading}
                        </p>
<<<<<<< HEAD
                        <Select
                          value={dreamForm.subdomain}
                          onValueChange={(value) => setDreamForm(prev => ({ ...prev, subdomain: value }))}
                        >
                          <SelectTrigger className={`border-border rounded-xl focus:border-primary w-full font-ui ${getTextSize('text-sm')} ${touchTargetSize}`}>
                            <SelectValue placeholder="Kies een subdomein" />
                          </SelectTrigger>
                          <SelectContent className="rounded-xl border-border">
                            {availableSubdomains.map(subdomain => (
                              <SelectItem
                                key={subdomain.value}
                                value={subdomain.value}
                                className={`rounded-lg font-ui ${getTextSize('text-sm')}`}
                              >
                                {subdomain.label}
                              </SelectItem>
                            ))}
                          </SelectContent>
                        </Select>
=======
                        <ToggleGroup
                          type="single"
                          value={dreamForm.subdomain}
                          onValueChange={(value) => value && setDreamForm(prev => ({ ...prev, subdomain: value }))}
                          className="flex flex-wrap gap-2"
                        >
                          {availableSubdomains.map(subdomain => (
                            <ToggleGroupItem
                              key={subdomain.value}
                              value={subdomain.value}
                              className={`font-ui text-left flex-1 min-w-[140px] justify-start rounded-full border border-border bg-background/50 text-foreground data-[state=on]:bg-primary/10 data-[state=on]:text-primary ${getTextSize('text-xs')} ${touchTargetSize}`}
                            >
                              {subdomain.label}
                            </ToggleGroupItem>
                          ))}
                        </ToggleGroup>
>>>>>>> b5216547
                      </div>
                    )}

                    <div className="space-y-2">
                      <label className={`font-heading font-semibold text-card-foreground block ${getTextSize('text-sm')}`}>{t("dreams.timeline")}</label>
                      <Select
                        value={dreamForm.timeframe}
                        onValueChange={(value) => setDreamForm(prev => ({ ...prev, timeframe: value }))}
                      >
                        <SelectTrigger className={`border-border rounded-xl focus:border-primary w-full font-ui ${getTextSize('text-sm')} ${touchTargetSize}`}>
                          <SelectValue />
                        </SelectTrigger>
                        <SelectContent className="rounded-xl border-border">
                          <SelectItem value="1 month" className={`rounded-lg font-ui ${getTextSize('text-sm')}`}>{t("goals.targetDate") + " - 1 Month"}</SelectItem>
                          <SelectItem value="3 months" className={`rounded-lg font-ui ${getTextSize('text-sm')}`}>{t("goals.targetDate") + " - 3 Months"}</SelectItem>
                          <SelectItem value="6 months" className={`rounded-lg font-ui ${getTextSize('text-sm')}`}>{t("goals.targetDate") + " - 6 Months"}</SelectItem>
                          <SelectItem value="1 year" className={`rounded-lg font-ui ${getTextSize('text-sm')}`}>{t("goals.targetDate") + " - 1 Year"}</SelectItem>
                          <SelectItem value="2 years" className={`rounded-lg font-ui ${getTextSize('text-sm')}`}>{t("goals.targetDate") + " - 2+ Years"}</SelectItem>
                        </SelectContent>
                      </Select>
                    </div>
                  </div>

                  {/* Create Button */}
                  <Button 
                    onClick={handleCreateDream}
                    disabled={isCreatingDream || !dreamForm.title.trim()}
                    className={`w-full cosmic-bg hover:shadow-lg text-primary-foreground py-4 rounded-xl font-semibold transition-all duration-300 disabled:opacity-50 font-ui ${getTextSize('text-sm')} ${touchTargetSize}`}
                  >
                    {isCreatingDream ? (
                      <>
                        <Brain className={`mr-2 animate-pulse ${isFoldDevice ? 'h-3 w-3' : 'h-4 w-4'}`} />
                        {t("dreams.creatingJourney")}
                      </>
                    ) : (
                      <>
                        <Sparkles className={`mr-2 ${isFoldDevice ? 'h-3 w-3' : 'h-4 w-4'}`} />
                        {t("dreams.createJourney")}
                      </>
                    )}
                  </Button>
                </div>
              </div>

              {/* Mobile Optimized Alternative Options */}
              <div className="space-y-3 w-full">
                <div className="text-center">
                  <p className={`text-muted-foreground mb-3 ${getTextSize('text-xs')}`}>
                    {t('dreams.altGuide')}
                  </p>
                </div>
                
                <Button 
                  onClick={() => { handleStartAIGuidance(); navigate('/dreams/discover'); }}
                  variant="outline"
                  className={`w-full border-2 border-primary/20 bg-primary/5 hover:bg-primary/10 text-primary py-4 rounded-xl font-medium transition-all duration-300 font-ui ${getTextSize('text-sm')} ${touchTargetSize}`}
                >
                  <Heart className={`mr-2 ${isFoldDevice ? 'h-3 w-3' : 'h-4 w-4'}`} />
                  Start Heart-Centered Discovery
                </Button>
                
                <Button 
                  onClick={() => navigate('/dreams/journey')}
                  variant="outline"
                  className={`w-full border-2 border-border bg-accent hover:bg-accent-foreground/10 text-accent-foreground py-4 rounded-xl font-medium transition-all duration-300 font-ui ${getTextSize('text-sm')} ${touchTargetSize}`}
                >
                  <MapPin className={`mr-2 ${isFoldDevice ? 'h-3 w-3' : 'h-4 w-4'}`} />
                  {t("dreams.viewJourney")}
                </Button>
              </div>
            </div>
          </div>
        </ErrorBoundary>
      </MainLayout>
    );
  }

  // All Goals View
  if (currentView === 'all-goals') {
    return (
      <MainLayout>
        <div className="absolute top-4 left-4 z-10">
          <Button
            variant="ghost"
            size="sm"
            onClick={() => {
              setCurrentView('hub');
              navigate('/dreams');
            }}
            className="flex items-center gap-2"
          >
            <ArrowLeft className="h-4 w-4" />
            <span>Back to Dreams</span>
          </Button>
        </div>
        
        <div className={`min-h-screen bg-background w-full ${isMobile ? 'pb-20' : ''} pt-16`}>
          <AllDreamsList
            onSelectGoal={handleSelectGoal}
            onViewDetails={handleViewGoalDetails}
            onCreateNew={() => navigate('/dreams/create')}
            onResumeTaskPlan={handleResumeTaskPlan}
            sessionRefreshKey={sessionRefreshKey}
          />
        </div>
      </MainLayout>
    );
  }

  return (
    <MainLayout>
      <ErrorBoundary>
        <div className={`min-h-screen bg-background w-full ${isMobile ? 'pb-20' : ''}`}>
          {/* NEW: My Dreams Overview Section - Principle #8: Only Add */}
          <div className="w-full max-w-5xl mx-auto px-3 pt-4 pb-6">
            <DreamsOverview
              onSelectGoal={handleSelectGoal}
              onCreateNew={() => navigate('/dreams/create')}
              onViewDetails={handleViewGoalDetails}
              onViewAllGoals={handleViewAllGoals}
              onResumeTaskPlan={handleResumeTaskPlan}
              sessionRefreshKey={sessionRefreshKey}
            />
          </div>

          {/* Dream mode starting hub */}
          <div className="w-full max-w-5xl mx-auto px-3 pt-4 pb-2 border-t border-border">
            {isMobile ? (
              <HomeMenuGrid
                items={[
                  {
                    key: 'discover',
                    title: t('dreams.cards.discoverYourDream.title'),
                    description: t('dreams.cards.discoverYourDream.description'),
                    Icon: MessageCircle,
                    image: '/assets/home/companion.jpg',
                    to: "/dreams/discover",
                  },
                  {
                    key: 'create',
                    title: t('dreams.cards.createDecompose.title'),
                    description: t('dreams.cards.createDecompose.description'),
                    Icon: Target,
                    image: '/assets/home/dreams.jpg',
                    to: "/dreams/create",
                  },
                  {
                    key: 'journey',
                    title: t('dreams.cards.journeyMap.title'),
                    description: t('dreams.cards.journeyMap.description'),
                    Icon: MapPin,
                    image: '/assets/home/growth.jpg',
                    to: "/dreams/journey",
                  },
                  {
                    key: 'tasks',
                    title: t('dreams.cards.yourTasks.title'),
                    description: t('dreams.cards.yourTasks.description'),
                    Icon: Target,
                    image: '/assets/home/tasks.jpg',
                    to: "/dreams/tasks",
                  }
                ]}
                className="mb-6"
              />
            ) : (
              <DreamMenuGrid
                items={[
                  {
                    key: 'discover',
                    title: t('dreams.cards.discoverYourDream.title'),
                    description: t('dreams.cards.discoverYourDream.description'),
                    Icon: MessageCircle,
                    image: '/assets/home/companion.jpg',
                    to: "/dreams/discover",
                  },
                  {
                    key: 'suggestions',
                    title: t('dreams.cards.blueprintSuggestions.title'),
                    description: t('dreams.cards.blueprintSuggestions.description'),
                    Icon: Sparkles,
                    image: '/assets/home/blueprint.jpg',
                    to: "/dreams/discover",
                  },
                  {
                    key: 'create',
                    title: t('dreams.cards.createDecompose.title'),
                    description: t('dreams.cards.createDecompose.description'),
                    Icon: Target,
                    image: '/assets/home/dreams.jpg',
                    to: "/dreams/create",
                  },
                  {
                    key: 'journey',
                    title: t('dreams.cards.journeyMap.title'),
                    description: t('dreams.cards.journeyMap.description'),
                    Icon: MapPin,
                    image: '/assets/home/growth.jpg',
                    to: "/dreams/journey",
                  },
                  {
                    key: 'tasks',
                    title: t('dreams.cards.yourTasks.title'),
                    description: t('dreams.cards.yourTasks.description'),
                    Icon: Target,
                    image: '/assets/home/tasks.jpg',
                    to: "/dreams/tasks",
                  },
                  {
                    key: 'focus',
                    title: t('dreams.cards.focusSession.title'),
                    description: t('dreams.cards.focusSession.description'),
                    Icon: Clock,
                    image: '/assets/home/dashboard.jpg',
                    to: "/dreams/focus",
                  },
                  {
                    key: 'habits',
                    title: t('dreams.cards.habits.title'),
                    description: t('dreams.cards.habits.description'),
                    Icon: CheckCircle,
                    image: '/assets/home/growth.jpg',
                    to: "/dreams/habits",
                  },
                  {
                    key: 'success',
                    title: t('dreams.cards.successView.title'),
                    description: t('dreams.cards.successView.description'),
                    Icon: Sparkles,
                    image: '/assets/home/dreams.jpg',
                    onClick: () => {
                      setCurrentView('all-goals');
                      navigate('/dreams/all');
                    }
                  }
                ]}
                className="mb-6"
              />
            )}
          </div>
          </div>
      </ErrorBoundary>
    </MainLayout>
  );
};

export default Dreams;<|MERGE_RESOLUTION|>--- conflicted
+++ resolved
@@ -1216,11 +1216,7 @@
                     </div>
 
                     {availableSubdomains.length > 0 && (
-<<<<<<< HEAD
-                      <div className="space-y-2">
-=======
                       <div className="space-y-3">
->>>>>>> b5216547
                         <div className="flex items-center justify-between">
                           <label className={`font-heading font-semibold text-card-foreground ${getTextSize('text-sm')}`}>
                             Subdomein Focus
@@ -1230,27 +1226,6 @@
                         <p className={`text-muted-foreground/80 ${getTextSize('text-xs')}`}>
                           {DREAM_CATEGORY_SUBDOMAINS[dreamForm.category]?.heading}
                         </p>
-<<<<<<< HEAD
-                        <Select
-                          value={dreamForm.subdomain}
-                          onValueChange={(value) => setDreamForm(prev => ({ ...prev, subdomain: value }))}
-                        >
-                          <SelectTrigger className={`border-border rounded-xl focus:border-primary w-full font-ui ${getTextSize('text-sm')} ${touchTargetSize}`}>
-                            <SelectValue placeholder="Kies een subdomein" />
-                          </SelectTrigger>
-                          <SelectContent className="rounded-xl border-border">
-                            {availableSubdomains.map(subdomain => (
-                              <SelectItem
-                                key={subdomain.value}
-                                value={subdomain.value}
-                                className={`rounded-lg font-ui ${getTextSize('text-sm')}`}
-                              >
-                                {subdomain.label}
-                              </SelectItem>
-                            ))}
-                          </SelectContent>
-                        </Select>
-=======
                         <ToggleGroup
                           type="single"
                           value={dreamForm.subdomain}
@@ -1267,7 +1242,6 @@
                             </ToggleGroupItem>
                           ))}
                         </ToggleGroup>
->>>>>>> b5216547
                       </div>
                     )}
 
