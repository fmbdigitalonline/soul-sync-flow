--- conflicted
+++ resolved
@@ -79,13 +79,9 @@
   const [focusedMilestoneInDetails, setFocusedMilestoneInDetails] = useState<any>(null);
   const [navigationHistory, setNavigationHistory] = useState<string[]>([]); // Track breadcrumb navigation (Pillar I: Preserve Core Intelligence)
   const [selectedGoalId, setSelectedGoalId] = useState<string | null>(null);
-<<<<<<< HEAD
-  const [previousView, setPreviousView] = useState<'hub' | 'all-goals' | 'journey' | 'success'>('hub');
-=======
   const [previousView, setPreviousView] = useState<'hub' | 'all-goals' | 'success'>('hub');
   const [lastSuccessEntryPoint, setLastSuccessEntryPoint] = useState<'hub' | 'all-goals'>('hub');
   const [taskCoachReturnTarget, setTaskCoachReturnTarget] = useState<'journey' | 'success'>('journey');
->>>>>>> 48a91707
   const [sessionRefreshKey, setSessionRefreshKey] = useState(0);
 
   // Principle #2: No Hardcoded Data - Load all goals from database
@@ -318,17 +314,11 @@
 
   // Add the missing success page handlers
   const handleSuccessTaskStart = useCallback((task: any) => {
-<<<<<<< HEAD
-    console.log('🚀 Dreams: Starting task from success page', task?.title || task?.id);
-    setPreviousView('success');
-    setSelectedTask(task);
-=======
     const normalizedTask = task as Task;
     const goalContext = deriveGoalContext(normalizedTask);
     setTaskCoachContext({ task: normalizedTask, goal: goalContext });
     setPreviousView('success');
     setTaskCoachReturnTarget('success');
->>>>>>> 48a91707
     setCurrentView('task-coach');
   }, [deriveGoalContext]);
 
@@ -525,15 +515,9 @@
   }, [dreamMessages, scrollToBottom]);
 
   const handleTaskSelect = (task: Task) => {
-<<<<<<< HEAD
-    console.log('🧭 Dreams: Starting task from journey view', task.title || task.id);
-    setPreviousView('journey');
-    setSelectedTask(task);
-=======
     const goalContext = deriveGoalContext(task);
     setTaskCoachContext({ task, goal: goalContext });
     setTaskCoachReturnTarget('journey');
->>>>>>> 48a91707
     setCurrentView('task-coach');
   };
 
@@ -546,10 +530,6 @@
   const handleBackFromTaskCoach = async () => {
     console.log(`🔙 Dreams: Returning from task coach to ${previousView}`);
     await refetchJourneyData();
-<<<<<<< HEAD
-    setSelectedTask(null);
-    setCurrentView(previousView === 'success' ? 'success' : 'journey');
-=======
     setTaskCoachContext(null);
     if (taskCoachReturnTarget === 'success') {
       setPreviousView(lastSuccessEntryPoint);
@@ -559,7 +539,6 @@
       setCurrentView('journey');
     }
     setTaskCoachReturnTarget('journey');
->>>>>>> 48a91707
     setSessionRefreshKey(prev => prev + 1);
   };
 
@@ -584,14 +563,9 @@
   const handleTaskClick = (task: Task) => {
     // Receive full task object and navigate to task coach (Principle #7: Build Transparently)
     console.log('📋 Dreams: Navigating to task with full data:', task);
-<<<<<<< HEAD
-    setPreviousView('journey');
-    setSelectedTask(task);
-=======
     const goalContext = deriveGoalContext(task);
     setTaskCoachContext({ task, goal: goalContext });
     setTaskCoachReturnTarget('journey');
->>>>>>> 48a91707
     setCurrentView('task-coach');
   };
 
@@ -602,14 +576,9 @@
       localStorage.setItem('activeGoalId', task.goal_id);
     }
 
-<<<<<<< HEAD
-    setPreviousView('journey');
-    setSelectedTask(task);
-=======
     const goalContext = deriveGoalContext(task);
     setTaskCoachContext({ task, goal: goalContext });
     setTaskCoachReturnTarget('journey');
->>>>>>> 48a91707
     setCurrentView('task-coach');
   }, [deriveGoalContext]);
 
