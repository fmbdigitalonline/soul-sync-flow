import React, { useState, useMemo, useEffect, useRef, useCallback } from "react";
import { Tabs, TabsContent, TabsList, TabsTrigger } from "@/components/ui/tabs";
import MainLayout from "@/components/Layout/MainLayout";
import { ErrorBoundary } from "@/components/ErrorBoundary";
import BlueprintViewer from "@/components/blueprint/BlueprintViewer";
import EnhancedBlueprintViewer from "@/components/blueprint/EnhancedBlueprintViewer";
import BlueprintEditor from "@/components/blueprint/BlueprintEditor";
import { BlueprintHealthCheck } from "@/components/blueprint/BlueprintHealthCheck";
import { Button } from "@/components/ui/button";
import { Loader2, MessageCircle, RefreshCw, ToggleLeft, ToggleRight, Activity, ArrowLeft, Plus, Sparkles } from "lucide-react";
import { useToast } from "@/hooks/use-toast";
import { BlueprintData, blueprintService } from "@/services/blueprint-service";
import { useNavigate, useLocation } from "react-router-dom";
import { BlueprintGenerator } from "@/components/blueprint/BlueprintGenerationFlow";
import { useAuth } from "@/contexts/AuthContext";
import { useSoulOrb } from "@/contexts/SoulOrbContext";
import { BlueprintEnhancementService } from "@/services/blueprint-enhancement-service";
import { useLanguage } from "@/contexts/LanguageContext";
import { useOptimizedBlueprintData } from "@/hooks/use-optimized-blueprint-data";
import { Card } from "@/components/ui/card";
import { Badge } from "@/components/ui/badge";
import { Progress } from "@/components/ui/progress";
import { Input } from "@/components/ui/input";
import { Textarea } from "@/components/ui/textarea";
import { Select, SelectContent, SelectItem, SelectTrigger, SelectValue } from "@/components/ui/select";
import { Heart, Target, MapPin, Calendar, Zap, Brain, Clock, CheckCircle } from "lucide-react";
import { useBlueprintAwareDreamDiscoveryCoach } from "@/hooks/use-blueprint-aware-dream-discovery-coach";
import { DreamSuggestionCard } from "@/components/dream/DreamSuggestionCard";
import { supabase } from "@/integrations/supabase/client";
import { CoachInterface } from "@/components/coach/CoachInterface";
import { useBlueprintData } from "@/hooks/use-blueprint-data";
import { aiGoalDecompositionService } from "@/services/ai-goal-decomposition-service";
import { JourneyMap } from "@/components/journey/JourneyMap";
import { EnhancedJourneyMap } from "@/components/journey/EnhancedJourneyMap";
import { TaskViews } from "@/components/journey/TaskViews";
import { TaskCoachInterface } from "@/components/task/TaskCoachInterface";
import { PomodoroTimer } from "@/components/productivity/PomodoroTimer";
import { HabitTracker } from "@/components/productivity/HabitTracker";
import { useIsMobile } from "@/hooks/use-mobile";
import { DreamDecompositionPage } from "@/components/dream/DreamDecompositionPage";
import { DreamSuccessPage } from "@/components/dream/DreamSuccessPage";
import { useResponsiveLayout } from "@/hooks/use-responsive-layout";
import { DreamDiscoveryChat } from "@/components/dream/DreamDiscoveryChat";
import { DreamMenuGrid } from "@/components/dream/DreamMenuGrid";
import { HomeMenuGrid } from "@/components/home/HomeMenuGrid";
import { DreamsOverview } from "@/components/dream/DreamsOverview";
import { AllDreamsList } from "@/components/dream/AllDreamsList";
import { GoalCard } from "@/components/dream/GoalCard";
import { useGoals } from "@/hooks/use-goals";
import { getTaskSessionType } from "@/utils/task-session";
import type { ResumableTask } from "@/hooks/use-resumable-tasks";
import { useJourneyTracking } from "@/hooks/use-journey-tracking";
import { PageContainer, PageSection } from "@/components/Layout/PageContainer";

type Task = ResumableTask;

const Dreams = () => {
  const { 
    messages: dreamMessages, 
    isLoading: dreamLoading, 
    sendMessage: sendDreamMessage, 
    resetConversation: resetDreamConversation,
    conversationPhase,
    dreamSuggestions,
    selectedSuggestion,
    selectDreamSuggestion,
    intakeData,
    isReadyForDecomposition
  } = useBlueprintAwareDreamDiscoveryCoach();
  // Removed duplicate authentication state - trusting ProtectedRoute
  const [currentView, setCurrentView] = useState<'hub' | 'create' | 'chat' | 'journey' | 'task-coach' | 'decomposing' | 'success' | 'details' | 'all-goals'>('hub');
  const [activeTab, setActiveTab] = useState<'journey' | 'tasks' | 'focus' | 'habits'>('journey');
  const [focusedMilestone, setFocusedMilestone] = useState<any>(null);
  const [selectedTask, setSelectedTask] = useState<Task | null>(null);
  const [isCreatingDream, setIsCreatingDream] = useState(false);
  const [createdGoal, setCreatedGoal] = useState<any>(null);
  const [selectedGoalForDetails, setSelectedGoalForDetails] = useState<any>(null);
  const [focusedMilestoneInDetails, setFocusedMilestoneInDetails] = useState<any>(null);
  const [navigationHistory, setNavigationHistory] = useState<string[]>([]); // Track breadcrumb navigation (Pillar I: Preserve Core Intelligence)
  const [selectedGoalId, setSelectedGoalId] = useState<string | null>(null);
  const [previousView, setPreviousView] = useState<'hub' | 'all-goals'>('hub');
  const [sessionRefreshKey, setSessionRefreshKey] = useState(0);

  // Principle #2: No Hardcoded Data - Load all goals from database
  const { goals, isLoading: goalsLoading } = useGoals();

  const dreamStats = useMemo(() => {
    const totalMilestones = goals.reduce((sum, goal) => sum + (goal.milestones?.length || 0), 0);
    const completedMilestones = goals.reduce(
      (sum, goal) => sum + (goal.milestones?.filter(m => m.completed).length || 0),
      0
    );
    const averageProgress = goals.length > 0
      ? Math.round(goals.reduce((sum, goal) => sum + (goal.progress || 0), 0) / goals.length)
      : 0;

    return {
      activeDreams: goals.length,
      blueprintAligned: goals.filter(goal => goal.alignedWith?.length > 0).length,
      inJourney: goals.filter(goal => goal.milestones?.length > 0).length,
      totalMilestones,
      completedMilestones,
      averageProgress
    };
  }, [goals]);

  const completionRate = useMemo(() => {
    if (dreamStats.totalMilestones === 0) return dreamStats.averageProgress;
    return Math.round((dreamStats.completedMilestones / dreamStats.totalMilestones) * 100);
  }, [dreamStats]);

  const mostRecentGoal = useMemo(() => goals[0] || null, [goals]);

  const { productivityJourney, refetch: refetchJourneyData } = useJourneyTracking();

  const journeyGoals = useMemo(() => {
    const rawGoals = productivityJourney?.current_goals;

    if (!rawGoals) {
      return [];
    }

    if (Array.isArray(rawGoals)) {
      return rawGoals as any[];
    }

    if (typeof rawGoals === 'string') {
      try {
        const parsed = JSON.parse(rawGoals);
        return Array.isArray(parsed) ? parsed : [];
      } catch (error) {
        console.warn('⚠️ Dreams: Unable to parse productivity journey goals string', error);
        return [];
      }
    }

    if (typeof rawGoals === 'object') {
      return Object.values(rawGoals as Record<string, any>);
    }

    return [];
  }, [productivityJourney?.current_goals]);

  const selectedJourneyGoal = useMemo(() => {
    if (!selectedGoalId) return null;

    return (
      journeyGoals.find(goal => {
        const goalId = goal?.id ? String(goal.id) : undefined;
        const altGoalId = goal?.goal_id ? String(goal.goal_id) : undefined;

        return goalId === selectedGoalId || altGoalId === selectedGoalId;
      }) || null
    );
  }, [journeyGoals, selectedGoalId]);

  const fallbackGoalFromList = useMemo(
    () => (selectedGoalId ? goals.find(goal => goal.id === selectedGoalId) || null : null),
    [goals, selectedGoalId]
  );

  const resolvedGoalToShow = useMemo(() => {
    console.log('🎯 Dreams: Resolving goal to show', {
      hasCreatedGoal: !!createdGoal,
      hasSelectedJourneyGoal: !!selectedJourneyGoal,
      hasFallbackGoal: !!fallbackGoalFromList,
      journeyGoalsCount: journeyGoals.length,
      selectedGoalId,
      currentView,
      activeTab
    });

    // Check if goal has complete data (using optional chaining for any type)
    const hasCompleteData = (goal: any) => {
      return goal && 
             (goal.milestones || (goal as any).milestones) && 
             ((goal as any).tasks || goal.milestones?.length > 0);
    };

    if (createdGoal && hasCompleteData(createdGoal)) {
      console.log('✅ Dreams: Using createdGoal with complete data');
      return createdGoal;
    }

    if (selectedJourneyGoal && hasCompleteData(selectedJourneyGoal)) {
      console.log('✅ Dreams: Using selectedJourneyGoal with complete data');
      return selectedJourneyGoal;
    }

    if (fallbackGoalFromList && hasCompleteData(fallbackGoalFromList)) {
      console.log('✅ Dreams: Using fallbackGoalFromList with complete data');
      return fallbackGoalFromList;
    }

    const firstJourneyGoal = journeyGoals[0];
    if (firstJourneyGoal && hasCompleteData(firstJourneyGoal)) {
      console.log('✅ Dreams: Using first journey goal with complete data');
      return firstJourneyGoal;
    }

    console.warn('⚠️ Dreams: No goal with complete data found, returning best available or null');
    return createdGoal || selectedJourneyGoal || fallbackGoalFromList || firstJourneyGoal || null;
  }, [createdGoal, fallbackGoalFromList, journeyGoals, selectedJourneyGoal]);
  
  // Principle #6: Respect Critical Data Pathways - Track active goal
  const [activeGoalId, setActiveGoalId] = useState<string | null>(() => {
    // Restore from localStorage (Principle #7: Build Transparently)
    return localStorage.getItem('activeGoalId');
  });
  
  // Get active goal from loaded goals
  const activeGoal = goals.find(g => g.id === activeGoalId) || null;
  const messagesEndRef = useRef<HTMLDivElement>(null);
  const { toast } = useToast();
  const { t } = useLanguage();
  const { blueprintData } = useBlueprintData();
  const { spacing, layout, touchTargetSize, getTextSize, isFoldDevice, isUltraNarrow, isMobile } = useResponsiveLayout();

  // Track the displayed goal to maintain context across tab switches
  useEffect(() => {
    if (currentView === 'journey' && resolvedGoalToShow) {
      const goalIdentifier = resolvedGoalToShow.id || resolvedGoalToShow.goal_id;
      if (goalIdentifier && goalIdentifier !== selectedGoalId) {
        console.log('🔒 Dreams: Locking goal context for journey view', goalIdentifier);
        setSelectedGoalId(String(goalIdentifier));
        localStorage.setItem('activeGoalId', String(goalIdentifier));
      }
    }
  }, [currentView, resolvedGoalToShow, selectedGoalId]);

  // Dream creation form state
  const [dreamForm, setDreamForm] = useState({
    title: '',
    description: '',
    category: 'personal_growth',
    timeframe: '3 months'
  });

  const formRef = useRef<HTMLDivElement>(null);
  const scrollToForm = useCallback(() => {
    formRef.current?.scrollIntoView({ behavior: "smooth", block: "start" });
  }, []);
  // Memoize handlers to prevent unnecessary re-renders
  const handleCreateDream = useCallback(async () => {
    if (!dreamForm.title.trim()) {
      toast({
        title: t('dreams.dreamRequired'),
        description: t('dreams.dreamRequiredDesc'),
        variant: "destructive"
      });
      return;
    }

    setIsCreatingDream(true);
    setCurrentView('decomposing');
    setCreatedGoal(null);
  }, [dreamForm.title, toast]);

  const handleDecompositionComplete = useCallback((decomposedGoal: any) => {
    setCreatedGoal(decomposedGoal);
    setCurrentView('success');
    setIsCreatingDream(false);
    
    setDreamForm({
      title: '',
      description: '',
      category: 'personal_growth',
      timeframe: '3 months'
    });
  }, []);

  const handleStartAIGuidance = useCallback(() => {
    // Reset dream discovery conversation to ensure clean context
    resetDreamConversation();
    sendDreamMessage("I'm ready to explore my dreams with you. Help me discover what truly lights up my soul and what I'm meant to create in this world.");
    setCurrentView('chat');
  }, [sendDreamMessage, resetDreamConversation]);

  // Add the missing success page handlers
  const handleSuccessTaskStart = useCallback((task: any) => {
    setSelectedTask(task);
    setCurrentView('task-coach');
  }, []);

  const navigate = useNavigate();
  const location = useLocation();

  const handleSuccessViewJourney = useCallback(() => {
    console.log('📍 Dreams: Navigating from success to journey, tracking breadcrumb');
    setNavigationHistory(prev => [...prev, 'success']);
    
    if (createdGoal?.id) {
      setActiveGoalId(createdGoal.id);
      localStorage.setItem('activeGoalId', createdGoal.id);
      console.log('✅ Dreams: Set active goal:', createdGoal.id);
    }
    
    setCurrentView('journey');
  }, [createdGoal]);
  
  const handleSelectGoal = useCallback((goalId: string) => {
    console.log('🎯 Dreams: User selected goal:', goalId);
    setActiveGoalId(goalId);
    setSelectedGoalId(goalId);
    localStorage.setItem('activeGoalId', goalId);
    setCurrentView('journey');
    navigate('/dreams/journey');
  }, [navigate]);
  
  const handleCreateAnotherDream = useCallback(() => {
    console.log('➕ Dreams: User wants to create another dream');
    setCurrentView('create');
    navigate('/dreams/create');
  }, [navigate]);

  const handleDiscoveryComplete = useCallback(() => {
    if (isReadyForDecomposition && intakeData) {
      setDreamForm({
        title: intakeData.title,
        description: intakeData.description || '',
        category: intakeData.category,
        timeframe: intakeData.timeframe
      });
      
      setCurrentView('decomposing');
      setIsCreatingDream(true);
    }
  }, [isReadyForDecomposition, intakeData]);

  // Principle #2: No Hardcoded Data - Load real goal from database
  const handleViewGoalDetails = useCallback((goalId: string) => {
    console.log('🔍 Viewing goal details:', goalId);
    setPreviousView(currentView as 'hub' | 'all-goals');
    setSelectedGoalId(goalId);
    setCurrentView('success');
    navigate('/dreams/success');
  }, [currentView, navigate]);

  const handleViewAllGoals = useCallback(() => {
    console.log('📋 Navigating to all goals view');
    setCurrentView('all-goals');
    navigate('/dreams/all');
  }, [navigate]);

  const handleBackFromDetails = useCallback(() => {
    console.log('⬅️ Navigating back from details to overview');
    setSelectedGoalForDetails(null);
    setFocusedMilestoneInDetails(null);
    setCurrentView('hub');
    navigate('/dreams');
  }, [navigate]);

  // NEW: Handle pre-filled form data from steward completion screen (Principle #8: Only Add)
  useEffect(() => {
    const prefillData = sessionStorage.getItem('dreamFormPrefill');
    if (prefillData && currentView === 'create') {
      try {
        const parsedData = JSON.parse(prefillData);
        setDreamForm(parsedData);
        sessionStorage.removeItem('dreamFormPrefill'); // Clear after use
        console.log('✅ DREAMS: Form pre-filled from steward completion:', parsedData);
        
        // Scroll to form
        scrollToForm();
      } catch (error) {
        console.error('❌ DREAMS: Failed to parse prefill data:', error);
      }
    }
  }, [currentView, scrollToForm]);

  useEffect(() => {
    const path = location.pathname;
    if (path === "/dreams" || path === "/dreams/") {
      setCurrentView("hub");
      return;
    }
    if (path.startsWith("/dreams/discover")) {
      setCurrentView("chat");
      return;
    }
    if (path.startsWith("/dreams/create")) {
      setCurrentView("create");
      return;
    }
    if (path.startsWith("/dreams/journey")) {
      setCurrentView("journey");
      setActiveTab("journey");
      return;
    }
    if (path.startsWith("/dreams/tasks")) {
      setCurrentView("journey");
      setActiveTab("tasks");
      return;
    }
    if (path.startsWith("/dreams/focus")) {
      setCurrentView("journey");
      setActiveTab("focus");
      return;
    }
    if (path.startsWith("/dreams/habits")) {
      setCurrentView("journey");
      setActiveTab("habits");
      return;
    }
    if (path.startsWith("/dreams/all")) {
      console.log('📋 Route handler: /dreams/all → setting view to all-goals');
      setCurrentView("all-goals");
      return;
    }
    if (path.startsWith("/dreams/success")) {
      console.log('🎯 Route handler: /dreams/success', { createdGoal: !!createdGoal, selectedGoalId });
      if (createdGoal || selectedGoalId) {
        setCurrentView("success");
      } else {
        console.warn('⚠️ Attempted to access /dreams/success without goal data');
        toast({ title: t('toast.info.notAvailable'), description: t('dreams.notAvailableDesc') });
        navigate("/dreams", { replace: true });
      }
      return;
    }
    
    // Defensive logging for unhandled routes
    if (path.startsWith("/dreams/") && path !== "/dreams") {
      console.warn('⚠️ Unhandled Dreams route:', path);
    }
  }, [location.pathname, createdGoal, selectedGoalId, navigate, toast]);

  const getBlueprintInsight = useCallback(() => {
    if (!blueprintData) return t('dreams.blueprintInsight');
    
    const traits = [];
    if (blueprintData.cognition_mbti?.type && blueprintData.cognition_mbti.type !== 'Unknown') {
      traits.push(blueprintData.cognition_mbti.type);
    }
    if (blueprintData.energy_strategy_human_design?.type && blueprintData.energy_strategy_human_design.type !== 'Unknown') {
      traits.push(blueprintData.energy_strategy_human_design.type);
    }
    if (blueprintData.values_life_path?.lifePathNumber) {
      traits.push(`Life Path ${blueprintData.values_life_path.lifePathNumber}`);
    }
    
    if (traits.length === 0) {
      return t('dreams.blueprintInsight');
    }
    
    return `This journey will be optimized for your ${traits.slice(0, 2).join(' & ')} nature`;
  }, [blueprintData, t]);

  // Debug logging for view changes
  useEffect(() => {
    console.log('🔄 Current view changed:', currentView, { selectedGoalId, createdGoal: !!createdGoal });
  }, [currentView, selectedGoalId, createdGoal]);

  // Removed duplicate authentication logic - trusting ProtectedRoute wrapper

  const scrollToBottom = useCallback(() => {
    messagesEndRef.current?.scrollIntoView({ behavior: "smooth" });
  }, []);

  useEffect(() => {
    scrollToBottom();
  }, [dreamMessages, scrollToBottom]);

  const handleTaskSelect = (task: Task) => {
    setSelectedTask(task);
    setCurrentView('task-coach');
  };

  const handleTaskComplete = async (taskId: string) => {
    // Pillar I: Removed duplicate toast - unified completion service handles this (Principle #8: Only Add, Never Mask)
    console.log('🎯 Dreams: Task completion notification received from coach:', taskId);
    // Toast is now shown once by use-task-completion hook
  };

  const handleBackFromTaskCoach = async () => {
    console.log('🔙 Dreams: Returning from task coach, refreshing data');
    await refetchJourneyData();
    setSelectedTask(null);
    setCurrentView('journey');
    setSessionRefreshKey(prev => prev + 1);
  };

  const handleBackToSuccessOverview = useCallback(async () => {
    // Navigate back to success landing page (Pillar III: Intentional Craft)
    if (navigationHistory.includes('success') && createdGoal) {
      console.log('🔙 Dreams: Returning to success overview from journey, refreshing data');
      await refetchJourneyData();
      setCurrentView('success');
      setNavigationHistory([]);
      setFocusedMilestone(null);
    }
  }, [navigationHistory, createdGoal, refetchJourneyData]);

  const handleMilestoneClick = (milestone: any) => {
    // Receive and use full milestone object (Principle #6: Respect Critical Data Pathways)
    console.log('🎯 Dreams: Focusing on milestone with full data:', milestone);
    setFocusedMilestone(milestone);
    setActiveTab('tasks');
  };

  const handleTaskClick = (task: Task) => {
    // Receive full task object and navigate to task coach (Principle #7: Build Transparently)
    console.log('📋 Dreams: Navigating to task with full data:', task);
    setSelectedTask(task);
    setCurrentView('task-coach');
  };

  const handleResumeTaskPlan = useCallback((task: Task) => {
    console.log('🔁 Dreams: Resuming plan for task', task.title, '(', task.id, ')');
    if (task.goal_id) {
      setActiveGoalId(task.goal_id);
      localStorage.setItem('activeGoalId', task.goal_id);
    }

    setSelectedTask(task);
    setCurrentView('task-coach');
  }, []);

  const resolveTaskSessionType = useCallback((taskId: string, goalId?: string) => getTaskSessionType(goalId, taskId), []);

  // Removed duplicate authentication check - component is wrapped in ProtectedRoute

  // Task Coach View - uses task-specific hook
  if (currentView === 'task-coach' && selectedTask) {
    return (
      <MainLayout>
        <div className={`min-h-screen bg-background w-full ${isMobile ? 'pb-20' : ''}`}>
          <TaskCoachInterface
            task={selectedTask}
            onBack={handleBackFromTaskCoach}
            onTaskComplete={handleTaskComplete}
          />
        </div>
      </MainLayout>
    );
  }

  // Dream Discovery Chat View - enhanced with blueprint suggestions
  if (currentView === 'chat') {
    return (
      <MainLayout>
        <div className={`min-h-screen flex flex-col bg-background w-full ${isMobile ? 'pb-20' : ''}`}>
          {/* Mobile Optimized Header */}
          <div className={`bg-card/80 border-b border-border sticky top-0 z-10 w-full ${isMobile ? 'px-3 py-2' : 'px-4 py-3'}`}>
            <div className={`flex items-center justify-between w-full max-w-4xl mx-auto`}>
              <Button 
                variant="ghost" 
                size="sm" 
                onClick={() => navigate('/dreams')}
                className={`flex items-center gap-2 text-muted-foreground hover:text-primary rounded-xl font-ui ${isFoldDevice ? 'px-1 py-1' : 'px-2 py-1'} ${getTextSize('text-sm')} ${touchTargetSize}`}
              >
                <ArrowLeft className={`h-4 w-4 ${isFoldDevice ? 'h-3 w-3' : ''}`} />
                {!isFoldDevice && 'Back'}
              </Button>
              <div className="flex items-center gap-2">
                <div className={`bg-primary rounded-full flex items-center justify-center ${isFoldDevice ? 'w-5 h-5' : 'w-6 h-6'}`}>
                  <Heart className={`text-primary-foreground ${isFoldDevice ? 'h-2 w-2' : 'h-3 w-3'}`} />
                </div>
                <h2 className={`font-heading font-semibold text-foreground ${getTextSize('text-sm')} ${isFoldDevice ? 'hidden' : ''}`}>{t('dreams.creator')}</h2>
              </div>
              <div className={isFoldDevice ? 'w-6' : 'w-16'} />
            </div>
          </div>
          
          <div className={`flex-1 w-full overflow-hidden max-w-4xl mx-auto ${isMobile ? 'px-0' : 'px-4'}`}>
            {/* Show suggestions if in suggestion phase */}
            {conversationPhase === 'suggestion_presentation' && dreamSuggestions.length > 0 && (
              <div className={`bg-card/90 border-b border-border ${spacing.container} py-4`}>
                <div className="max-w-2xl mx-auto">
                  <div className="text-center mb-4">
                    <h3 className={`font-heading font-semibold text-foreground mb-2 ${getTextSize('text-sm')}`}>
                      {t('dreamSuggestions.dreamsAligned')}
                    </h3>
                    <p className={`text-muted-foreground ${getTextSize('text-xs')}`}>
                      {t('dreamSuggestions.basedOnPersonality')}
                    </p>
                  </div>
                  <div className="space-y-3">
                    {dreamSuggestions.map((suggestion) => (
                      <DreamSuggestionCard
                        key={suggestion.id}
                        suggestion={suggestion}
                        onSelect={(selected) => {
                          selectDreamSuggestion(selected);
                          sendDreamMessage(`I'm interested in exploring "${selected.title}". This really resonates with me because ${selected.blueprintReason.toLowerCase()}.`);
                        }}
                        isSelected={selectedSuggestion?.id === suggestion.id}
                      />
                    ))}
                  </div>
                </div>
              </div>
            )}
            
            <DreamDiscoveryChat
              messages={dreamMessages}
              isLoading={dreamLoading}
              onSendMessage={sendDreamMessage}
              messagesEndRef={messagesEndRef}
              conversationPhase={conversationPhase}
              intakeData={intakeData}
              onReadyForDecomposition={handleDiscoveryComplete}
            />
          </div>
        </div>
      </MainLayout>
    );
  }

  if (currentView === 'journey') {
    return (
      <MainLayout>
        <div className={`min-h-screen bg-background w-full ${isMobile ? 'pb-20' : ''}`}>
          <div className={`w-full max-w-4xl mx-auto py-3 ${isMobile ? 'px-3 pb-24' : 'px-6 pb-20'}`}>
            
            {/* Mobile Optimized Header */}
            <div className={`flex items-center justify-between mb-4 w-full ${isFoldDevice ? 'flex-col gap-2' : ''}`}>
              <Button 
                variant="ghost" 
                size="sm" 
                onClick={() => navigate('/dreams')}
                className={`flex items-center gap-2 text-muted-foreground hover:text-primary rounded-xl font-ui ${isFoldDevice ? 'px-1 py-1' : 'px-2 py-1'} ${getTextSize('text-sm')} ${touchTargetSize}`}
              >
                <ArrowLeft className={`h-4 w-4 ${isFoldDevice ? 'h-3 w-3' : ''}`} />
                {isFoldDevice ? '' : t('dreams.newDream')}
              </Button>
              <div className={`text-center ${isFoldDevice ? 'w-full' : 'flex-1'}`}>
                <h1 className={`font-heading font-bold text-foreground ${getTextSize('text-base')}`}>{t('dreams.journey')}</h1>
                {!isFoldDevice && <p className={`text-muted-foreground ${getTextSize('text-xs')}`}>{t("dreams.trackProgress")}</p>}
              </div>
              <div className={isFoldDevice ? 'hidden' : 'w-20'} />
            </div>

            {/* Mobile Responsive Single Card - Updated with consistent 1px border */}
            <div className="bg-card rounded-2xl border border-border overflow-hidden w-full">
              
              {/* Mobile Optimized Tab Navigation */}
              <div className={`border-b border-border bg-card/50 w-full ${isFoldDevice ? 'p-1' : 'p-2'}`}>
                <div className={`w-full ${isFoldDevice ? 'grid grid-cols-2 gap-1' : 'flex gap-2'}`}>
                  <Button
                    variant={activeTab === 'journey' ? 'default' : 'ghost'}
                    size="sm"
                    onClick={() => setActiveTab('journey')}
                    className={`flex items-center gap-1 rounded-lg flex-1 px-2 py-2 font-medium transition-all font-ui ${getTextSize('text-xs')} ${touchTargetSize}`}
                  >
                    <MapPin className={`${isFoldDevice ? 'h-2 w-2' : 'h-3 w-3'}`} />
                    {isFoldDevice ? 'Map' : 'Journey'}
                  </Button>
                  <Button
                    variant={activeTab === 'tasks' ? 'default' : 'ghost'}
                    size="sm"
                    onClick={() => setActiveTab('tasks')}
                    className={`flex items-center gap-1 rounded-lg flex-1 px-2 py-2 font-medium transition-all font-ui ${getTextSize('text-xs')} ${touchTargetSize} ${
                      activeTab === 'tasks' 
                        ? 'bg-gradient-to-r from-soul-purple to-soul-teal text-white shadow-md' 
                        : 'text-gray-600 hover:text-soul-purple hover:bg-gray-50'
                    }`}
                  >
                    <Target className={`${isFoldDevice ? 'h-2 w-2' : 'h-3 w-3'}`} />
                    Tasks
                  </Button>
                  {!isFoldDevice && (
                    <>
                      <Button
                        variant={activeTab === 'focus' ? 'default' : 'ghost'}
                        size="sm"
                        onClick={() => setActiveTab('focus')}
                        className={`flex items-center gap-1 rounded-lg flex-1 px-2 py-2 font-medium transition-all font-ui ${getTextSize('text-xs')} ${touchTargetSize} ${
                          activeTab === 'focus' 
                            ? 'bg-gradient-to-r from-soul-purple to-soul-teal text-white shadow-md' 
                            : 'text-gray-600 hover:text-soul-purple hover:bg-gray-50'
                        }`}
                      >
                        <Clock className="h-3 w-3" />
                        Focus
                      </Button>
                      <Button
                        variant={activeTab === 'habits' ? 'default' : 'ghost'}
                        size="sm"
                        onClick={() => setActiveTab('habits')}
                        className={`flex items-center gap-1 rounded-lg flex-1 px-2 py-2 font-medium transition-all font-ui ${getTextSize('text-xs')} ${touchTargetSize} ${
                          activeTab === 'habits' 
                            ? 'bg-gradient-to-r from-soul-purple to-soul-teal text-white shadow-md' 
                            : 'text-gray-600 hover:text-soul-purple hover:bg-gray-50'
                        }`}
                      >
                        <CheckCircle className="h-3 w-3" />
                        Habits
                      </Button>
                    </>
                  )}
                </div>
                
                {/* Secondary row for Fold devices */}
                {isFoldDevice && (
                  <div className="flex gap-1 w-full mt-1">
                    <Button
                      variant={activeTab === 'focus' ? 'default' : 'ghost'}
                      size="sm"
                      onClick={() => setActiveTab('focus')}
                      className={`flex items-center gap-1 rounded-lg flex-1 px-2 py-2 font-medium transition-all font-ui ${getTextSize('text-xs')} ${touchTargetSize} ${
                        activeTab === 'focus' 
                          ? 'bg-gradient-to-r from-soul-purple to-soul-teal text-white shadow-md' 
                          : 'text-gray-600 hover:text-soul-purple hover:bg-gray-50'
                      }`}
                    >
                      <Clock className="h-2 w-2" />
                      Focus
                    </Button>
                    <Button
                      variant={activeTab === 'habits' ? 'default' : 'ghost'}
                      size="sm"
                      onClick={() => setActiveTab('habits')}
                      className={`flex items-center gap-1 rounded-lg flex-1 px-2 py-2 font-medium transition-all font-ui ${getTextSize('text-xs')} ${touchTargetSize} ${
                        activeTab === 'habits' 
                          ? 'bg-gradient-to-r from-soul-purple to-soul-teal text-white shadow-md' 
                          : 'text-gray-600 hover:text-soul-purple hover:bg-gray-50'
                      }`}
                    >
                      <CheckCircle className="h-2 w-2" />
                      Habits
                    </Button>
                  </div>
                )}
              </div>

              {/* Content Area - Mobile Optimized */}
              <div className={`w-full ${spacing.card}`}>
                {activeTab === 'journey' && (
                  <div className="w-full">
                    <div className={`flex items-center gap-2 mb-3 ${isFoldDevice ? 'flex-col items-start gap-1' : ''}`}>
                      <div className={`bg-gradient-to-br from-soul-purple to-soul-teal rounded-xl flex items-center justify-center ${isFoldDevice ? 'w-5 h-5' : 'w-6 h-6'}`}>
                        <MapPin className={`text-white ${isFoldDevice ? 'h-2 w-2' : 'h-3 w-3'}`} />
                      </div>
                      <div className="flex-1">
                        <h2 className={`font-heading font-semibold text-card-foreground ${getTextSize('text-sm')}`}>{t('dreams.journeyMap')}</h2>
                        {!isFoldDevice && <p className={`text-muted-foreground ${getTextSize('text-xs')}`}>{getBlueprintInsight()}</p>}
                      </div>
                    </div>
                    
                    <div className="w-full">
                      <EnhancedJourneyMap
                        activeGoal={resolvedGoalToShow}
                        onTaskClick={handleTaskClick}
                        onMilestoneClick={handleMilestoneClick}
                        onBackToSuccessOverview={handleBackToSuccessOverview}
                        showSuccessBackButton={navigationHistory.includes('success')}
                      />
                    </div>
                  </div>
                )}

                {activeTab === 'tasks' && (
                  <div className="w-full">
                    {resolvedGoalToShow && (
                      <div className="mb-3 p-2 bg-soul-purple/10 border border-soul-purple/20 rounded-lg">
                        <p className={`text-soul-purple font-medium ${getTextSize('text-xs')}`}>
                          📍 {t('dreams.viewingTasksFor')}: {resolvedGoalToShow.title}
                        </p>
                      </div>
                    )}
                    <div className={`flex items-center justify-between mb-3 ${isFoldDevice ? 'flex-col items-start gap-1' : ''}`}>
                      <h3 className={`font-heading font-semibold flex items-center gap-2 text-card-foreground ${getTextSize('text-sm')}`}>
                        <Target className={`text-primary ${isFoldDevice ? 'h-4 w-4' : 'h-5 w-5'}`} />
                        {t('dreams.yourTasks')}
                      </h3>
                    </div>
                    <div className="w-full">
                      <TaskViews
                        activeGoal={resolvedGoalToShow}
                        focusedMilestone={focusedMilestone}
                        onBackToJourney={() => setActiveTab('journey')}
                        onTaskSelect={handleTaskSelect}
                        getSessionType={resolveTaskSessionType}
                        sessionRefreshKey={sessionRefreshKey}
                      />
                    </div>
                  </div>
                )}
                
                {activeTab === 'focus' && (
                  <div className="w-full">
                    <div className="flex items-center gap-2 mb-3">
                      <Clock className={`text-primary ${isFoldDevice ? 'h-4 w-4' : 'h-5 w-5'}`} />
                      <h3 className={`font-heading font-semibold text-card-foreground ${getTextSize('text-sm')}`}>{t('dreams.focusSession')}</h3>
                    </div>
                    <div className="w-full">
                      <PomodoroTimer />
                    </div>
                  </div>
                )}
                
                {activeTab === 'habits' && (
                  <div className="w-full">
                    <div className="flex items-center gap-2 mb-3">
                      <CheckCircle className={`text-primary ${isFoldDevice ? 'h-4 w-4' : 'h-5 w-5'}`} />
                      <h3 className={`font-heading font-semibold text-card-foreground ${getTextSize('text-sm')}`}>{t('dreams.habitsSection')}</h3>
                    </div>
                    <div className="w-full">
                      <HabitTracker />
                    </div>
                  </div>
                )}
              </div>
            </div>
          </div>
        </div>
      </MainLayout>
    );
  }

  if (currentView === 'decomposing') {
    return (
      <MainLayout>
        <DreamDecompositionPage
          dreamTitle={dreamForm.title}
          dreamDescription={dreamForm.description}
          dreamCategory={dreamForm.category}
          dreamTimeframe={dreamForm.timeframe}
          onComplete={handleDecompositionComplete}
          blueprintData={blueprintData}
        />
      </MainLayout>
    );
  }

  if (currentView === 'success') {
    if (!resolvedGoalToShow) {
      return (
        <MainLayout>
          <div className="text-center p-8">
            <p>Goal not found</p>
            <Button onClick={() => navigate('/dreams')} className="mt-4">
              Back to Dreams
            </Button>
          </div>
        </MainLayout>
      );
    }

    return (
      <MainLayout>
        <div className="absolute top-4 left-4 z-10">
          <Button
            variant="ghost"
            size="sm"
            onClick={() => {
              setCurrentView(previousView === 'all-goals' ? 'all-goals' : 'hub');
              navigate(previousView === 'all-goals' ? '/dreams/all' : '/dreams');
              setSelectedGoalId(null);
            }}
            className="flex items-center gap-2"
          >
            <ArrowLeft className="h-4 w-4" />
            <span>Back</span>
          </Button>
        </div>

        <DreamSuccessPage
          goal={resolvedGoalToShow}
          onStartTask={handleSuccessTaskStart}
          onViewJourney={handleSuccessViewJourney}
        />
      </MainLayout>
    );
  }

  // Principle #1: Never Break Functionality - Additive only
  // Principle #2: No Hardcoded Data - Uses real goal from database
  if (currentView === 'details' && selectedGoalForDetails) {
    return (
      <MainLayout>
        {/* Show back button ONLY when not in focus mode - Principle #5: Mobile-Responsive */}
        {!focusedMilestoneInDetails && (
          <div className="absolute top-4 left-4 z-10">
            <Button
              variant="ghost"
              size="sm"
              onClick={handleBackFromDetails}
              className="flex items-center gap-2"
            >
              <ArrowLeft className="h-4 w-4" />
              <span>Back to Dreams</span>
            </Button>
          </div>
        )}
        
        {/* Principle #6: Respect Critical Data Pathways - Render DreamSuccessPage with real data */}
        <DreamSuccessPage
          goal={selectedGoalForDetails}
          focusedMilestone={focusedMilestoneInDetails}
          onMilestoneSelect={(milestone) => {
            console.log('🎯 Setting focused milestone from details:', milestone.title);
            setFocusedMilestoneInDetails(milestone);
          }}
          onExitFocus={() => {
            console.log('🎯 Exiting focus mode in details view');
            setFocusedMilestoneInDetails(null);
          }}
          onStartTask={(task) => {
            console.log('🎯 Starting task from details view:', task);
            handleSuccessTaskStart(task);
          }}
          onViewJourney={() => {
            console.log('🗺️ Viewing journey from details view');
            // Set this goal as active and navigate to journey (Principle #6)
            setActiveGoalId(selectedGoalForDetails.id);
            localStorage.setItem('activeGoalId', selectedGoalForDetails.id);
            setCurrentView('journey');
            navigate('/dreams');
          }}
        />
      </MainLayout>
    );
  }

  if (currentView === 'create') {
    return (
      <MainLayout>
        <ErrorBoundary>
          <div className={`min-h-screen bg-background w-full ${isMobile ? 'pb-20' : ''}`}>
            <div className={`w-full max-w-lg mx-auto py-4 px-3 ${isMobile ? 'pb-24' : 'pb-20'}`}>
              {/* Back Navigation Header */}
              <div className={`flex items-center gap-3 mb-4 px-2`}>
                <Button
                  variant="ghost"
                  size="sm"
                  onClick={() => {
                    setCurrentView('hub');
                    navigate('/dreams');
                  }}
                  className={`flex items-center gap-2 ${touchTargetSize} text-muted-foreground hover:text-foreground transition-colors`}
                >
                  <ArrowLeft className={`${isFoldDevice ? 'h-4 w-4' : 'h-5 w-5'}`} />
                  {!isFoldDevice && <span className={getTextSize('text-sm')}>Back to Dreams</span>}
                </Button>
              </div>

              {/* Enhanced Mobile Optimized Hero Section with Better Title Visibility */}
              <div className={`text-center mb-6 px-2`}>
                <div className={`mx-auto cosmic-bg rounded-full flex items-center justify-center mb-4 ${isFoldDevice ? 'w-12 h-12' : 'w-16 h-16'}`}>
                  <Heart className={`text-primary-foreground ${isFoldDevice ? 'h-6 w-6' : 'h-8 w-8'}`} />
                </div>
                <div className="mb-4">
                  <h1 className={`font-heading font-bold mb-2 text-foreground leading-tight ${getTextSize('text-2xl')} ${isFoldDevice ? 'text-xl' : 'text-2xl lg:text-3xl'}`}>
                    {t('dreams.title')}
                  </h1>
                  <div className="w-16 h-1 cosmic-bg rounded-full mx-auto mb-3"></div>
                </div>
                <p className={`text-muted-foreground leading-relaxed mb-4 ${getTextSize('text-sm')} ${isFoldDevice ? 'text-xs' : 'text-sm lg:text-base'}`}>
                  {t('dreams.inspiration')}
                </p>
                <div className={`inline-flex items-center gap-2 bg-primary/10 px-3 py-1 rounded-full`}>
                  <div className="w-2 h-2 bg-primary rounded-full animate-pulse"></div>
                  <p className={`text-primary font-medium ${getTextSize('text-xs')} text-center leading-tight`}>{getBlueprintInsight()}</p>
                </div>
              </div>

              {/* Mobile Optimized Dream Creation Form - Updated with consistent 1px border */}
              <div ref={formRef} className={`cosmic-card w-full p-4`}>
                <div className={`space-y-4`}>
                  {/* Dream Input */}
                  <div className="space-y-2">
                    <label className={`font-heading font-semibold text-card-foreground block ${getTextSize('text-sm')}`}>{t("dreams.whatsYourDream")}</label>
                    <Input
                      placeholder={t("dreams.placeholderDream")}
                      value={dreamForm.title}
                      onChange={(e) => setDreamForm(prev => ({ ...prev, title: e.target.value }))}
                      maxLength={2000}
                      className={`border-border rounded-xl focus:border-primary focus:ring-primary/20 w-full font-ui ${getTextSize('text-sm')} ${touchTargetSize}`}
                    />
                  </div>

                  {/* Why Input */}
                  <div className="space-y-2">
                    <label className={`font-heading font-semibold text-card-foreground block ${getTextSize('text-sm')}`}>{t("dreams.whyImportant")}</label>
                    <Textarea
                      placeholder={t("dreams.placeholderWhy")}
                      value={dreamForm.description}
                      onChange={(e) => setDreamForm(prev => ({ ...prev, description: e.target.value }))}
                      maxLength={2000}
                      className={`border-border rounded-xl focus:border-primary focus:ring-primary/20 resize-none w-full font-ui ${getTextSize('text-sm')} ${isFoldDevice ? 'min-h-[60px]' : 'min-h-[70px]'}`}
                    />
                  </div>

                  {/* Category & Timeline - Stack on mobile */}
                  <div className={`space-y-4`}>
                    <div className="space-y-2">
                      <label className={`font-heading font-semibold text-card-foreground block ${getTextSize('text-sm')}`}>{t("dreams.category")}</label>
                      <Select 
                        value={dreamForm.category} 
                        onValueChange={(value) => setDreamForm(prev => ({ ...prev, category: value }))}
                      >
                        <SelectTrigger className={`border-border rounded-xl focus:border-primary w-full font-ui ${getTextSize('text-sm')} ${touchTargetSize}`}>
                          <SelectValue />
                        </SelectTrigger>
                        <SelectContent className="rounded-xl border-border">
                          <SelectItem value="personal_growth" className={`rounded-lg font-ui ${getTextSize('text-sm')}`}>{t("goals.categoryPersonal")}</SelectItem>
                          <SelectItem value="career" className={`rounded-lg font-ui ${getTextSize('text-sm')}`}>{t("goals.categoryCareer")}</SelectItem>
                          <SelectItem value="health" className={`rounded-lg font-ui ${getTextSize('text-sm')}`}>{t("goals.categoryHealth")}</SelectItem>
                          <SelectItem value="relationships" className={`rounded-lg font-ui ${getTextSize('text-sm')}`}>{t("goals.categoryRelationships")}</SelectItem>
                          <SelectItem value="creativity" className={`rounded-lg font-ui ${getTextSize('text-sm')}`}>{t("goals.categoryCreative")}</SelectItem>
                          <SelectItem value="financial" className={`rounded-lg font-ui ${getTextSize('text-sm')}`}>{t("goals.categoryFinancial")}</SelectItem>
                          <SelectItem value="spiritual" className={`rounded-lg font-ui ${getTextSize('text-sm')}`}>{t("goals.categorySpiritual")}</SelectItem>
                        </SelectContent>
                      </Select>
                    </div>

                    <div className="space-y-2">
                      <label className={`font-heading font-semibold text-card-foreground block ${getTextSize('text-sm')}`}>{t("dreams.timeline")}</label>
                      <Select 
                        value={dreamForm.timeframe} 
                        onValueChange={(value) => setDreamForm(prev => ({ ...prev, timeframe: value }))}
                      >
                        <SelectTrigger className={`border-border rounded-xl focus:border-primary w-full font-ui ${getTextSize('text-sm')} ${touchTargetSize}`}>
                          <SelectValue />
                        </SelectTrigger>
                        <SelectContent className="rounded-xl border-border">
                          <SelectItem value="1 month" className={`rounded-lg font-ui ${getTextSize('text-sm')}`}>{t("goals.targetDate") + " - 1 Month"}</SelectItem>
                          <SelectItem value="3 months" className={`rounded-lg font-ui ${getTextSize('text-sm')}`}>{t("goals.targetDate") + " - 3 Months"}</SelectItem>
                          <SelectItem value="6 months" className={`rounded-lg font-ui ${getTextSize('text-sm')}`}>{t("goals.targetDate") + " - 6 Months"}</SelectItem>
                          <SelectItem value="1 year" className={`rounded-lg font-ui ${getTextSize('text-sm')}`}>{t("goals.targetDate") + " - 1 Year"}</SelectItem>
                          <SelectItem value="2 years" className={`rounded-lg font-ui ${getTextSize('text-sm')}`}>{t("goals.targetDate") + " - 2+ Years"}</SelectItem>
                        </SelectContent>
                      </Select>
                    </div>
                  </div>

                  {/* Create Button */}
                  <Button 
                    onClick={handleCreateDream}
                    disabled={isCreatingDream || !dreamForm.title.trim()}
                    className={`w-full cosmic-bg hover:shadow-lg text-primary-foreground py-4 rounded-xl font-semibold transition-all duration-300 disabled:opacity-50 font-ui ${getTextSize('text-sm')} ${touchTargetSize}`}
                  >
                    {isCreatingDream ? (
                      <>
                        <Brain className={`mr-2 animate-pulse ${isFoldDevice ? 'h-3 w-3' : 'h-4 w-4'}`} />
                        {t("dreams.creatingJourney")}
                      </>
                    ) : (
                      <>
                        <Sparkles className={`mr-2 ${isFoldDevice ? 'h-3 w-3' : 'h-4 w-4'}`} />
                        {t("dreams.createJourney")}
                      </>
                    )}
                  </Button>
                </div>
              </div>

              {/* Mobile Optimized Alternative Options */}
              <div className="space-y-3 w-full">
                <div className="text-center">
                  <p className={`text-muted-foreground mb-3 ${getTextSize('text-xs')}`}>
                    {t('dreams.altGuide')}
                  </p>
                </div>
                
                <Button 
                  onClick={() => { handleStartAIGuidance(); navigate('/dreams/discover'); }}
                  variant="outline"
                  className={`w-full border-2 border-primary/20 bg-primary/5 hover:bg-primary/10 text-primary py-4 rounded-xl font-medium transition-all duration-300 font-ui ${getTextSize('text-sm')} ${touchTargetSize}`}
                >
                  <Heart className={`mr-2 ${isFoldDevice ? 'h-3 w-3' : 'h-4 w-4'}`} />
                  Start Heart-Centered Discovery
                </Button>
                
                <Button 
                  onClick={() => navigate('/dreams/journey')}
                  variant="outline"
                  className={`w-full border-2 border-border bg-accent hover:bg-accent-foreground/10 text-accent-foreground py-4 rounded-xl font-medium transition-all duration-300 font-ui ${getTextSize('text-sm')} ${touchTargetSize}`}
                >
                  <MapPin className={`mr-2 ${isFoldDevice ? 'h-3 w-3' : 'h-4 w-4'}`} />
                  {t("dreams.viewJourney")}
                </Button>
              </div>
            </div>
          </div>
        </ErrorBoundary>
      </MainLayout>
    );
  }

  // All Goals View
  if (currentView === 'all-goals') {
    return (
      <MainLayout>
        <div className="absolute top-4 left-4 z-10">
          <Button
            variant="ghost"
            size="sm"
            onClick={() => {
              setCurrentView('hub');
              navigate('/dreams');
            }}
            className="flex items-center gap-2"
          >
            <ArrowLeft className="h-4 w-4" />
            <span>Back to Dreams</span>
          </Button>
        </div>
        
        <div className={`min-h-screen bg-background w-full ${isMobile ? 'pb-20' : ''} pt-16`}>
          <AllDreamsList
            onSelectGoal={handleSelectGoal}
            onViewDetails={handleViewGoalDetails}
            onCreateNew={() => navigate('/dreams/create')}
            onResumeTaskPlan={handleResumeTaskPlan}
            sessionRefreshKey={sessionRefreshKey}
          />
        </div>
      </MainLayout>
    );
  }

  return (
    <MainLayout>
      <ErrorBoundary>
        <div className={`min-h-screen bg-background w-full ${isMobile ? 'pb-20' : ''}`}>
          <PageContainer maxWidth="saas" className="pt-6 pb-12">
            <PageSection className="mb-8">
              <Card className="rounded-3xl border border-primary/15 bg-gradient-to-br from-primary/5 via-background to-card shadow-lg">
                <div className="p-6 sm:p-8 space-y-6">
<<<<<<< HEAD
                  <div className="flex flex-col lg:flex-row lg:items-start lg:justify-between gap-6">
                    <div className="flex-1 space-y-4">
=======
                  <div className="flex flex-col lg:flex-row lg:items-center lg:justify-between gap-4">
                    <div className="space-y-3">
>>>>>>> b65a2bb0
                      <div className="flex items-center gap-2 flex-wrap">
                        <Badge variant="secondary" className="bg-primary/15 text-primary border-primary/20">Dream mode</Badge>
                        <Badge variant="outline" className="border-soul-purple/30 text-soul-purple">
                          Blueprint aligned
                        </Badge>
<<<<<<< HEAD
                        <Badge variant="outline" className="border-border/70 text-muted-foreground bg-white/40">
                          {goalsLoading ? 'Loading' : `${dreamStats.activeDreams} active journeys`}
                        </Badge>
                      </div>
                      <div className="space-y-3">
=======
                      </div>
                      <div className="space-y-2">
>>>>>>> b65a2bb0
                        <p className="text-sm text-muted-foreground">Discover, design, and act on the dreams that light you up.</p>
                        <h1 className="text-3xl sm:text-4xl font-bold font-cormorant text-foreground">My Dreams</h1>
                        <p className="text-muted-foreground text-sm sm:text-base max-w-3xl">
                          Start a new dream, pick up your latest milestone, or jump into the tools that keep your journey moving.
                        </p>
                      </div>
<<<<<<< HEAD

                      <div className="rounded-2xl border border-border/70 bg-card/80 p-4 shadow-inner space-y-4">
                        <div className="flex items-center justify-between gap-2 flex-wrap">
                          <div className="flex items-center gap-2 text-sm text-muted-foreground">
                            <span className="w-9 h-9 rounded-xl bg-primary/10 flex items-center justify-center text-primary">
                              <Sparkles className="h-4 w-4" />
                            </span>
                            <div className="space-y-0.5">
                              <p className="text-xs uppercase tracking-wide text-muted-foreground">Current focus</p>
                              <h3 className="text-lg font-semibold text-foreground">
                                {mostRecentGoal?.title || 'Create your next dream'}
                              </h3>
                            </div>
                          </div>
                          <Badge variant="secondary" className="bg-white/70 text-primary border-primary/20">
                            {goalsLoading ? 'Syncing' : `${completionRate}% ready`}
                          </Badge>
                        </div>
                        <p className="text-sm text-muted-foreground">
                          {mostRecentGoal?.description || 'Turn your inspiration into a guided milestone with tasks and resources.'}
                        </p>
                        <div className="space-y-2">
                          <div className="flex items-center justify-between text-sm">
                            <span className="text-muted-foreground">Blueprint-aligned progress</span>
                            <span className="font-semibold text-foreground">{goalsLoading ? '—' : `${completionRate}%`}</span>
                          </div>
                          <Progress value={goalsLoading ? 0 : completionRate} className="h-2" />
                        </div>
                        <div className="flex flex-wrap gap-2">
                          <Button variant="secondary" size="sm" onClick={() => navigate('/dreams/tasks')}>
                            Resource Plan
                          </Button>
                          <Button variant="outline" size="sm" onClick={() => navigate('/dreams/journey')}>
                            Journey Map
                          </Button>
                          <Button variant="ghost" size="sm" onClick={() => navigate('/dreams/tasks')}>
                            View all tasks
                          </Button>
                        </div>
                      </div>
                    </div>

                    <div className="w-full lg:w-80 space-y-4">
                      <Card className="border-border/70 shadow-sm bg-card/70 rounded-2xl">
                        <div className="p-4 space-y-3">
                          <div className="flex items-center justify-between gap-2">
                            <div className="flex items-center gap-2 text-sm text-primary font-semibold">
                              <Target className="h-4 w-4" />
                              <span>Blueprint alignment</span>
                            </div>
                            <Badge variant="outline" className="border-primary/20 text-primary bg-primary/10">
                              {goalsLoading ? '—' : `${dreamStats.blueprintAligned} aligned`}
                            </Badge>
                          </div>
                          <div className="space-y-2">
                            <div className="flex items-center justify-between text-sm">
                              <span className="text-muted-foreground">Active dreams</span>
                              <span className="font-semibold text-foreground">{goalsLoading ? '—' : dreamStats.activeDreams}</span>
                            </div>
                            <div className="flex items-center justify-between text-sm">
                              <span className="text-muted-foreground">Milestones</span>
                              <span className="font-semibold text-foreground">{goalsLoading ? '—' : `${dreamStats.completedMilestones}/${dreamStats.totalMilestones}`}</span>
                            </div>
                            <div className="flex items-center justify-between text-sm">
                              <span className="text-muted-foreground">Avg. progress</span>
                              <span className="font-semibold text-primary">{goalsLoading ? '—' : `${completionRate}%`}</span>
                            </div>
                          </div>
                          <Progress value={goalsLoading ? 0 : completionRate} className="h-2" />
                          <div className="flex gap-2">
                            <Button variant="outline" size="sm" className="flex-1" onClick={handleViewAllGoals}>
                              View dreams
                            </Button>
                            <Button size="sm" className="flex-1" onClick={() => navigate('/dreams/create')}>
                              New dream
                            </Button>
                          </div>
                        </div>
                      </Card>
=======
                    </div>
                    <div className="flex flex-wrap gap-3 justify-start lg:justify-end">
                      <Button variant="outline" size="lg" className="h-touch" onClick={handleViewAllGoals}>
                        View all dreams
                      </Button>
                      <Button size="lg" className="h-touch" onClick={() => navigate('/dreams/create')}>
                        <Sparkles className="h-4 w-4 mr-2" />
                        New Dream
                      </Button>
                    </div>
                  </div>

                  <div className="grid grid-cols-1 sm:grid-cols-2 lg:grid-cols-4 gap-4">
                    <div className="rounded-2xl border border-border bg-card/70 p-4 shadow-sm">
                      <p className="text-xs text-muted-foreground">Personalized dreams</p>
                      <div className="flex items-end justify-between mt-2">
                        <span className="text-3xl font-semibold text-foreground">{goalsLoading ? '—' : dreamStats.activeDreams}</span>
                        <Badge variant="outline" className="text-primary border-primary/30">
                          {goalsLoading ? 'Loading' : `${dreamStats.blueprintAligned} aligned`}
                        </Badge>
                      </div>
                    </div>
                    <div className="rounded-2xl border border-border bg-card/70 p-4 shadow-sm">
                      <p className="text-xs text-muted-foreground">Journey in progress</p>
                      <div className="flex items-center justify-between mt-2">
                        <span className="text-3xl font-semibold text-foreground">{goalsLoading ? '—' : dreamStats.inJourney}</span>
                        <Badge variant="secondary" className="bg-emerald-500/15 text-emerald-700 border-emerald-100">
                          Active
                        </Badge>
                      </div>
                    </div>
                    <div className="rounded-2xl border border-border bg-card/70 p-4 shadow-sm">
                      <p className="text-xs text-muted-foreground">Milestones completed</p>
                      <div className="flex items-center justify-between mt-2">
                        <span className="text-3xl font-semibold text-foreground">
                          {goalsLoading ? '—' : dreamStats.completedMilestones}
                        </span>
                        <Badge variant="outline" className="border-border text-muted-foreground">
                          {goalsLoading ? '—' : `${dreamStats.totalMilestones} total`}
                        </Badge>
                      </div>
                    </div>
                    <div className="rounded-2xl border border-border bg-card/70 p-4 shadow-sm">
                      <p className="text-xs text-muted-foreground">Average progress</p>
                      <div className="mt-2 space-y-2">
                        <div className="flex items-center justify-between">
                          <span className="text-3xl font-semibold text-foreground">
                            {goalsLoading ? '—' : `${completionRate}%`}
                          </span>
                          <Badge variant="secondary" className="bg-primary/15 text-primary border-primary/20">
                            Guided
                          </Badge>
                        </div>
                        <Progress value={goalsLoading ? 0 : completionRate} className="h-2" />
                      </div>
>>>>>>> b65a2bb0
                    </div>
                  </div>
                </div>
              </Card>
            </PageSection>

            <PageSection
              title="Your dream journey"
              subtitle="See your active dreams, track blueprint alignment, and open the next step."
              className="mb-10"
            >
              <Card className="p-3 sm:p-4 lg:p-6 border-border/80 shadow-sm">
                <DreamsOverview
                  onSelectGoal={handleSelectGoal}
                  onCreateNew={() => navigate('/dreams/create')}
                  onViewDetails={handleViewGoalDetails}
                  onViewAllGoals={handleViewAllGoals}
                  onResumeTaskPlan={handleResumeTaskPlan}
                  sessionRefreshKey={sessionRefreshKey}
                />
              </Card>
            </PageSection>

            {mostRecentGoal && (
              <PageSection
                title="Continue where you left off"
                subtitle="Jump back into your latest dream milestone or open the full journey map."
                className="mb-10"
              >
<<<<<<< HEAD
                <div className="rounded-3xl bg-card border border-border/70 p-5 sm:p-6 shadow-sm space-y-4">
                  <div className="flex items-center justify-between gap-3">
                    <div className="flex items-center gap-2 text-primary font-semibold">
                      <Sparkles className="h-5 w-5" />
                      <span>Guided dream momentum</span>
                    </div>
                    <Badge variant="outline" className="text-xs text-muted-foreground border-border/70">Multi-track</Badge>
                  </div>
                  <div className="grid gap-4 lg:grid-cols-3">
                    <div className="lg:col-span-2">
                      <GoalCard
                        goal={mostRecentGoal}
                        onSelect={handleSelectGoal}
                        onViewDetails={handleViewGoalDetails}
                        onResumeTaskPlan={handleResumeTaskPlan}
                      />
                    </div>
                    <Card className="p-5 flex flex-col gap-4 border-border/80 shadow-sm">
                      <div className="flex items-center gap-2">
                        <Target className="h-4 w-4 text-primary" />
                        <p className="text-sm font-semibold text-foreground">Blueprint-guided focus</p>
                      </div>
                      <p className="text-sm text-muted-foreground leading-relaxed">
                        Keep momentum with a guided focus session or pick a new milestone to decompose into tasks.
                      </p>
                      <div className="space-y-2">
                        <div className="flex items-center justify-between text-sm">
                          <span className="text-muted-foreground">Next milestone readiness</span>
                          <span className="font-semibold text-primary">{goalsLoading ? '—' : `${completionRate}%`}</span>
                        </div>
                        <Progress value={goalsLoading ? 0 : completionRate} className="h-2" />
                      </div>
                      <div className="flex flex-wrap gap-2">
                        <Button variant="outline" size="sm" onClick={() => navigate('/dreams/journey')}>
                          <MapPin className="h-4 w-4 mr-2" />
                          Journey Map
                        </Button>
                        <Button size="sm" onClick={() => navigate('/dreams/tasks')}>
                          <Target className="h-4 w-4 mr-2" />
                          Open Tasks
                        </Button>
                      </div>
                    </Card>
                  </div>
=======
                <div className="grid gap-4 lg:grid-cols-3">
                  <div className="lg:col-span-2">
                    <GoalCard
                      goal={mostRecentGoal}
                      onSelect={handleSelectGoal}
                      onViewDetails={handleViewGoalDetails}
                      onResumeTaskPlan={handleResumeTaskPlan}
                    />
                  </div>
                  <Card className="p-5 flex flex-col gap-4 border-border/80 shadow-sm">
                    <div className="flex items-center gap-2">
                      <Sparkles className="h-4 w-4 text-primary" />
                      <p className="text-sm font-semibold text-foreground">Blueprint-guided focus</p>
                    </div>
                    <p className="text-sm text-muted-foreground leading-relaxed">
                      Keep momentum with a guided focus session or pick a new milestone to decompose into tasks.
                    </p>
                    <div className="space-y-2">
                      <div className="flex items-center justify-between text-sm">
                        <span className="text-muted-foreground">Next milestone readiness</span>
                        <span className="font-semibold text-primary">{goalsLoading ? '—' : `${completionRate}%`}</span>
                      </div>
                      <Progress value={goalsLoading ? 0 : completionRate} className="h-2" />
                    </div>
                    <div className="flex flex-wrap gap-2">
                      <Button variant="outline" size="sm" onClick={() => navigate('/dreams/journey')}>
                        <MapPin className="h-4 w-4 mr-2" />
                        Journey Map
                      </Button>
                      <Button size="sm" onClick={() => navigate('/dreams/tasks')}>
                        <Target className="h-4 w-4 mr-2" />
                        Open Tasks
                      </Button>
                    </div>
                  </Card>
>>>>>>> b65a2bb0
                </div>
              </PageSection>
            )}

            <PageSection
              title="Navigate dream mode"
              subtitle="Move between discovery, creation, and completion using the same tiles as the home and growth hubs."
              className="mb-0"
            >
<<<<<<< HEAD
              <Card className="p-4 sm:p-6 border-border/80 shadow-sm rounded-3xl">
                <div className="flex items-center justify-between mb-4">
                  <div className="flex items-center gap-2 text-primary font-semibold">
                    <MapPin className="h-5 w-5" />
                    <span>Explore dream modules</span>
                  </div>
                  <Badge variant="outline" className="text-xs text-muted-foreground border-border/70">Curated</Badge>
                </div>
=======
              <Card className="p-4 sm:p-6 border-border/80 shadow-sm">
>>>>>>> b65a2bb0
                {isMobile ? (
                  <HomeMenuGrid
                    items={[
                      {
                        key: 'discover',
                        title: t('dreams.cards.discoverYourDream.title'),
                        description: t('dreams.cards.discoverYourDream.description'),
                        Icon: MessageCircle,
                        image: '/assets/home/companion.jpg',
                        to: "/dreams/discover",
                      },
                      {
                        key: 'create',
                        title: t('dreams.cards.createDecompose.title'),
                        description: t('dreams.cards.createDecompose.description'),
                        Icon: Target,
                        image: '/assets/home/dreams.jpg',
                        to: "/dreams/create",
                      },
                      {
                        key: 'journey',
                        title: t('dreams.cards.journeyMap.title'),
                        description: t('dreams.cards.journeyMap.description'),
                        Icon: MapPin,
                        image: '/assets/home/growth.jpg',
                        to: "/dreams/journey",
                      },
                      {
                        key: 'tasks',
                        title: t('dreams.cards.yourTasks.title'),
                        description: t('dreams.cards.yourTasks.description'),
                        Icon: Target,
                        image: '/assets/home/tasks.jpg',
                        to: "/dreams/tasks",
                      }
                    ]}
                    className="mb-2"
                  />
                ) : (
                  <DreamMenuGrid
                    items={[
                      {
                        key: 'discover',
                        title: t('dreams.cards.discoverYourDream.title'),
                        description: t('dreams.cards.discoverYourDream.description'),
                        Icon: MessageCircle,
                        image: '/assets/home/companion.jpg',
                        to: "/dreams/discover",
                      },
                      {
                        key: 'suggestions',
                        title: t('dreams.cards.blueprintSuggestions.title'),
                        description: t('dreams.cards.blueprintSuggestions.description'),
                        Icon: Sparkles,
                        image: '/assets/home/blueprint.jpg',
                        to: "/dreams/discover",
                      },
                      {
                        key: 'create',
                        title: t('dreams.cards.createDecompose.title'),
                        description: t('dreams.cards.createDecompose.description'),
                        Icon: Target,
                        image: '/assets/home/dreams.jpg',
                        to: "/dreams/create",
                      },
                      {
                        key: 'journey',
                        title: t('dreams.cards.journeyMap.title'),
                        description: t('dreams.cards.journeyMap.description'),
                        Icon: MapPin,
                        image: '/assets/home/growth.jpg',
                        to: "/dreams/journey",
                      },
                      {
                        key: 'tasks',
                        title: t('dreams.cards.yourTasks.title'),
                        description: t('dreams.cards.yourTasks.description'),
                        Icon: Target,
                        image: '/assets/home/tasks.jpg',
                        to: "/dreams/tasks",
                      },
                      {
                        key: 'focus',
                        title: t('dreams.cards.focusSession.title'),
                        description: t('dreams.cards.focusSession.description'),
                        Icon: Clock,
                        image: '/assets/home/dashboard.jpg',
                        to: "/dreams/focus",
                      },
                      {
                        key: 'habits',
                        title: t('dreams.cards.habits.title'),
                        description: t('dreams.cards.habits.description'),
                        Icon: CheckCircle,
                        image: '/assets/home/growth.jpg',
                        to: "/dreams/habits",
                      },
                      {
                        key: 'success',
                        title: t('dreams.cards.successView.title'),
                        description: t('dreams.cards.successView.description'),
                        Icon: Sparkles,
                        image: '/assets/home/dreams.jpg',
                        onClick: () => {
                          setCurrentView('all-goals');
                          navigate('/dreams/all');
                        }
                      }
                    ]}
                    className="mb-2"
                  />
                )}
              </Card>
            </PageSection>
          </PageContainer>
        </div>
      </ErrorBoundary>
    </MainLayout>
  );
};

export default Dreams;<|MERGE_RESOLUTION|>--- conflicted
+++ resolved
@@ -1120,115 +1120,21 @@
             <PageSection className="mb-8">
               <Card className="rounded-3xl border border-primary/15 bg-gradient-to-br from-primary/5 via-background to-card shadow-lg">
                 <div className="p-6 sm:p-8 space-y-6">
-<<<<<<< HEAD
-                  <div className="flex flex-col lg:flex-row lg:items-start lg:justify-between gap-6">
-                    <div className="flex-1 space-y-4">
-=======
                   <div className="flex flex-col lg:flex-row lg:items-center lg:justify-between gap-4">
                     <div className="space-y-3">
->>>>>>> b65a2bb0
                       <div className="flex items-center gap-2 flex-wrap">
                         <Badge variant="secondary" className="bg-primary/15 text-primary border-primary/20">Dream mode</Badge>
                         <Badge variant="outline" className="border-soul-purple/30 text-soul-purple">
                           Blueprint aligned
                         </Badge>
-<<<<<<< HEAD
-                        <Badge variant="outline" className="border-border/70 text-muted-foreground bg-white/40">
-                          {goalsLoading ? 'Loading' : `${dreamStats.activeDreams} active journeys`}
-                        </Badge>
-                      </div>
-                      <div className="space-y-3">
-=======
                       </div>
                       <div className="space-y-2">
->>>>>>> b65a2bb0
                         <p className="text-sm text-muted-foreground">Discover, design, and act on the dreams that light you up.</p>
                         <h1 className="text-3xl sm:text-4xl font-bold font-cormorant text-foreground">My Dreams</h1>
                         <p className="text-muted-foreground text-sm sm:text-base max-w-3xl">
                           Start a new dream, pick up your latest milestone, or jump into the tools that keep your journey moving.
                         </p>
                       </div>
-<<<<<<< HEAD
-
-                      <div className="rounded-2xl border border-border/70 bg-card/80 p-4 shadow-inner space-y-4">
-                        <div className="flex items-center justify-between gap-2 flex-wrap">
-                          <div className="flex items-center gap-2 text-sm text-muted-foreground">
-                            <span className="w-9 h-9 rounded-xl bg-primary/10 flex items-center justify-center text-primary">
-                              <Sparkles className="h-4 w-4" />
-                            </span>
-                            <div className="space-y-0.5">
-                              <p className="text-xs uppercase tracking-wide text-muted-foreground">Current focus</p>
-                              <h3 className="text-lg font-semibold text-foreground">
-                                {mostRecentGoal?.title || 'Create your next dream'}
-                              </h3>
-                            </div>
-                          </div>
-                          <Badge variant="secondary" className="bg-white/70 text-primary border-primary/20">
-                            {goalsLoading ? 'Syncing' : `${completionRate}% ready`}
-                          </Badge>
-                        </div>
-                        <p className="text-sm text-muted-foreground">
-                          {mostRecentGoal?.description || 'Turn your inspiration into a guided milestone with tasks and resources.'}
-                        </p>
-                        <div className="space-y-2">
-                          <div className="flex items-center justify-between text-sm">
-                            <span className="text-muted-foreground">Blueprint-aligned progress</span>
-                            <span className="font-semibold text-foreground">{goalsLoading ? '—' : `${completionRate}%`}</span>
-                          </div>
-                          <Progress value={goalsLoading ? 0 : completionRate} className="h-2" />
-                        </div>
-                        <div className="flex flex-wrap gap-2">
-                          <Button variant="secondary" size="sm" onClick={() => navigate('/dreams/tasks')}>
-                            Resource Plan
-                          </Button>
-                          <Button variant="outline" size="sm" onClick={() => navigate('/dreams/journey')}>
-                            Journey Map
-                          </Button>
-                          <Button variant="ghost" size="sm" onClick={() => navigate('/dreams/tasks')}>
-                            View all tasks
-                          </Button>
-                        </div>
-                      </div>
-                    </div>
-
-                    <div className="w-full lg:w-80 space-y-4">
-                      <Card className="border-border/70 shadow-sm bg-card/70 rounded-2xl">
-                        <div className="p-4 space-y-3">
-                          <div className="flex items-center justify-between gap-2">
-                            <div className="flex items-center gap-2 text-sm text-primary font-semibold">
-                              <Target className="h-4 w-4" />
-                              <span>Blueprint alignment</span>
-                            </div>
-                            <Badge variant="outline" className="border-primary/20 text-primary bg-primary/10">
-                              {goalsLoading ? '—' : `${dreamStats.blueprintAligned} aligned`}
-                            </Badge>
-                          </div>
-                          <div className="space-y-2">
-                            <div className="flex items-center justify-between text-sm">
-                              <span className="text-muted-foreground">Active dreams</span>
-                              <span className="font-semibold text-foreground">{goalsLoading ? '—' : dreamStats.activeDreams}</span>
-                            </div>
-                            <div className="flex items-center justify-between text-sm">
-                              <span className="text-muted-foreground">Milestones</span>
-                              <span className="font-semibold text-foreground">{goalsLoading ? '—' : `${dreamStats.completedMilestones}/${dreamStats.totalMilestones}`}</span>
-                            </div>
-                            <div className="flex items-center justify-between text-sm">
-                              <span className="text-muted-foreground">Avg. progress</span>
-                              <span className="font-semibold text-primary">{goalsLoading ? '—' : `${completionRate}%`}</span>
-                            </div>
-                          </div>
-                          <Progress value={goalsLoading ? 0 : completionRate} className="h-2" />
-                          <div className="flex gap-2">
-                            <Button variant="outline" size="sm" className="flex-1" onClick={handleViewAllGoals}>
-                              View dreams
-                            </Button>
-                            <Button size="sm" className="flex-1" onClick={() => navigate('/dreams/create')}>
-                              New dream
-                            </Button>
-                          </div>
-                        </div>
-                      </Card>
-=======
                     </div>
                     <div className="flex flex-wrap gap-3 justify-start lg:justify-end">
                       <Button variant="outline" size="lg" className="h-touch" onClick={handleViewAllGoals}>
@@ -1284,7 +1190,6 @@
                         </div>
                         <Progress value={goalsLoading ? 0 : completionRate} className="h-2" />
                       </div>
->>>>>>> b65a2bb0
                     </div>
                   </div>
                 </div>
@@ -1314,52 +1219,6 @@
                 subtitle="Jump back into your latest dream milestone or open the full journey map."
                 className="mb-10"
               >
-<<<<<<< HEAD
-                <div className="rounded-3xl bg-card border border-border/70 p-5 sm:p-6 shadow-sm space-y-4">
-                  <div className="flex items-center justify-between gap-3">
-                    <div className="flex items-center gap-2 text-primary font-semibold">
-                      <Sparkles className="h-5 w-5" />
-                      <span>Guided dream momentum</span>
-                    </div>
-                    <Badge variant="outline" className="text-xs text-muted-foreground border-border/70">Multi-track</Badge>
-                  </div>
-                  <div className="grid gap-4 lg:grid-cols-3">
-                    <div className="lg:col-span-2">
-                      <GoalCard
-                        goal={mostRecentGoal}
-                        onSelect={handleSelectGoal}
-                        onViewDetails={handleViewGoalDetails}
-                        onResumeTaskPlan={handleResumeTaskPlan}
-                      />
-                    </div>
-                    <Card className="p-5 flex flex-col gap-4 border-border/80 shadow-sm">
-                      <div className="flex items-center gap-2">
-                        <Target className="h-4 w-4 text-primary" />
-                        <p className="text-sm font-semibold text-foreground">Blueprint-guided focus</p>
-                      </div>
-                      <p className="text-sm text-muted-foreground leading-relaxed">
-                        Keep momentum with a guided focus session or pick a new milestone to decompose into tasks.
-                      </p>
-                      <div className="space-y-2">
-                        <div className="flex items-center justify-between text-sm">
-                          <span className="text-muted-foreground">Next milestone readiness</span>
-                          <span className="font-semibold text-primary">{goalsLoading ? '—' : `${completionRate}%`}</span>
-                        </div>
-                        <Progress value={goalsLoading ? 0 : completionRate} className="h-2" />
-                      </div>
-                      <div className="flex flex-wrap gap-2">
-                        <Button variant="outline" size="sm" onClick={() => navigate('/dreams/journey')}>
-                          <MapPin className="h-4 w-4 mr-2" />
-                          Journey Map
-                        </Button>
-                        <Button size="sm" onClick={() => navigate('/dreams/tasks')}>
-                          <Target className="h-4 w-4 mr-2" />
-                          Open Tasks
-                        </Button>
-                      </div>
-                    </Card>
-                  </div>
-=======
                 <div className="grid gap-4 lg:grid-cols-3">
                   <div className="lg:col-span-2">
                     <GoalCard
@@ -1395,7 +1254,6 @@
                       </Button>
                     </div>
                   </Card>
->>>>>>> b65a2bb0
                 </div>
               </PageSection>
             )}
@@ -1405,18 +1263,7 @@
               subtitle="Move between discovery, creation, and completion using the same tiles as the home and growth hubs."
               className="mb-0"
             >
-<<<<<<< HEAD
-              <Card className="p-4 sm:p-6 border-border/80 shadow-sm rounded-3xl">
-                <div className="flex items-center justify-between mb-4">
-                  <div className="flex items-center gap-2 text-primary font-semibold">
-                    <MapPin className="h-5 w-5" />
-                    <span>Explore dream modules</span>
-                  </div>
-                  <Badge variant="outline" className="text-xs text-muted-foreground border-border/70">Curated</Badge>
-                </div>
-=======
               <Card className="p-4 sm:p-6 border-border/80 shadow-sm">
->>>>>>> b65a2bb0
                 {isMobile ? (
                   <HomeMenuGrid
                     items={[
