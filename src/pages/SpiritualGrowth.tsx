import React, { useRef, useEffect, useMemo, useState, useCallback } from "react";
import MainLayout from "@/components/Layout/MainLayout";
import { CosmicCard } from "@/components/ui/cosmic-card";
import { Button } from "@/components/ui/button";
import { Sparkles, BookOpen, Calendar, MessageCircle, Settings, TrendingUp, ArrowLeft, User, Heart } from "lucide-react";
import { useToast } from "@/hooks/use-toast";
import { useEnhancedAICoach } from "@/hooks/use-enhanced-ai-coach";
import { supabase } from "@/integrations/supabase/client";
import { ReflectiveGrowthInterface } from "@/components/growth/ReflectiveGrowthInterface";
import { GrowthProgramInterface } from "@/components/growth/GrowthProgramInterface";
import { TelemetryTracker } from "@/components/growth/TelemetryTracker";
import { MoodTracker } from "@/components/coach/MoodTracker";
import { ReflectionPrompts } from "@/components/coach/ReflectionPrompts";
import { InsightJournal } from "@/components/coach/InsightJournal";
import { WeeklyInsights } from "@/components/coach/WeeklyInsights";
import { LifeOperatingSystemDashboard } from "@/components/dashboard/LifeOperatingSystemDashboard";
import { LifeOperatingSystemChoices } from "@/components/dashboard/LifeOperatingSystemChoices";
import { LifeOperatingSystemDomainFocus } from "@/components/dashboard/LifeOperatingSystemDomainFocus";
import { ConversationalAssessment } from "@/components/dashboard/ConversationalAssessment";
import { ProgressiveJourneyAssessment } from "@/components/dashboard/ProgressiveJourneyAssessment";
import { useLanguage } from "@/contexts/LanguageContext";
import { useJourneyTracking } from "@/hooks/use-journey-tracking";
import { useBlueprintData } from "@/hooks/use-blueprint-data";
import { useAuth } from "@/contexts/AuthContext";
import { LifeDomain, ProgramStatus } from "@/types/growth-program";

// Consistent 3-column square grid
import DreamMenuGrid, { type DreamMenuItem } from "@/components/dream/DreamMenuGrid";
import { useIsMobile } from "@/hooks/use-mobile";
import { useLifeOrchestrator } from "@/hooks/use-life-orchestrator";
import { agentGrowthIntegration } from "@/services/agent-growth-integration";
// Tile images - use shared home assets for consistency
const coachImg = '/assets/home/companion.jpg';
const lifeOsImg = '/assets/home/dashboard.jpg';
const programImg = '/assets/home/growth.jpg';
const toolsImg = '/assets/home/dreams.jpg';

type ActiveView = 'welcome' | 'immediate_chat' | 'growth_program' | 'tools' | 'mood' | 'reflection' | 'insight' | 'weekly' | 'life_os_choices' | 'life_os_quick_focus' | 'life_os_full' | 'life_os_guided' | 'life_os_progressive' | null;

const SpiritualGrowth = () => {
  const { messages, isLoading, sendMessage, resetConversation } = useEnhancedAICoach("coach", "spiritual-growth");
  const [isAuthenticated, setIsAuthenticated] = useState<boolean>(false);
  const [activeView, setActiveView] = useState<ActiveView>('welcome');
  const [programStatus, setProgramStatus] = useState<{ status: ProgramStatus; domain?: LifeDomain; updatedAt?: string } | null>(null);
  const messagesEndRef = useRef<HTMLDivElement>(null);
  const { toast } = useToast();
  const { t } = useLanguage();
  const { blueprintData } = useBlueprintData();
  const { user } = useAuth();
  const { isMobile } = useIsMobile();

  const { growthJourney, addMoodEntry, addReflectionEntry, addInsightEntry } = useJourneyTracking();
  const { needsAssessment, assessments, checkAssessmentNeeds } = useLifeOrchestrator();

  // Check authentication status
  useEffect(() => {
    const checkAuth = async () => {
      const { data } = await supabase.auth.getSession();
      const authenticated = !!data.session;
      setIsAuthenticated(authenticated);
    };
    
    checkAuth();
    
    const { data: { subscription } } = supabase.auth.onAuthStateChange(async (event, session) => {
      const authenticated = !!session;
      setIsAuthenticated(authenticated);
    });
    
    return () => subscription.unsubscribe();
  }, []);

  // Initialize for immediate spiritual growth chat
  const handleStartSpiritualGrowth = async () => {
    if (!isAuthenticated) return;
    
    try {
      console.log('🚀 Starting Heart-Centered Coaching...');
      setActiveView('immediate_chat');
      
      // Reset conversation to ensure clean start
      resetConversation();
      
      console.log('✨ Ready for Heart-Centered Coaching chat');
      
    } catch (error) {
      console.error('Error initializing spiritual growth:', error);
      toast({
        title: "Connection Issue",
        description: "Having trouble connecting. Please try again.",
        variant: "destructive"
      });
    }
  };

  // Extract user info for personalization
  const getUserDisplayName = () => {
    if (!blueprintData?.user_meta) return 'Friend';
    return blueprintData.user_meta.preferred_name || 
           blueprintData.user_meta.full_name?.split(' ')[0] || 
           'Friend';
  };

  const getCoreTraits = () => {
    if (!blueprintData) return ['Seeker', 'Growth-Oriented'];
    
    const traits: string[] = [];
    
    if (blueprintData.cognition_mbti?.type && blueprintData.cognition_mbti.type !== 'Unknown') {
      traits.push(blueprintData.cognition_mbti.type);
    }
    
    if (blueprintData.energy_strategy_human_design?.type && blueprintData.energy_strategy_human_design.type !== 'Unknown') {
      traits.push(blueprintData.energy_strategy_human_design.type);
    }
    
    if (blueprintData.archetype_western?.sun_sign && blueprintData.archetype_western.sun_sign !== 'Unknown') {
      traits.push(blueprintData.archetype_western.sun_sign);
    }
    
    return traits.length > 0 ? traits : ['Unique Soul', 'Growth-Focused'];
  };

  const formatRelativeTime = useCallback((dateString?: string | null) => {
    if (!dateString) return '';
    const now = new Date();
    const target = new Date(dateString);
    const diffMs = now.getTime() - target.getTime();
    const diffMinutes = Math.floor(diffMs / (1000 * 60));
    if (diffMinutes < 1) return 'just now';
    if (diffMinutes < 60) return `${diffMinutes} minute${diffMinutes === 1 ? '' : 's'} ago`;
    const diffHours = Math.floor(diffMinutes / 60);
    if (diffHours < 24) return `${diffHours} hour${diffHours === 1 ? '' : 's'} ago`;
    const diffDays = Math.floor(diffHours / 24);
    return `${diffDays} day${diffDays === 1 ? '' : 's'} ago`;
  }, []);

  useEffect(() => {
    checkAssessmentNeeds();
  }, [checkAssessmentNeeds]);

  useEffect(() => {
    const loadProgramStatus = async () => {
      if (!user) return;
      try {
        const program = await agentGrowthIntegration.getCurrentProgram(user.id);
        if (program) {
          setProgramStatus({
            status: program.status,
            domain: program.domain,
            updatedAt: program.updated_at
          });
        }
      } catch (error) {
        console.error('Error loading program status:', error);
      }
    };

    loadProgramStatus();
  }, [user]);

  const continueCards = useMemo(() => {
    const cards: {
      key: string;
      title: string;
      description: string;
      actionLabel: string;
      onClick: () => void;
    }[] = [];

    if (growthJourney?.last_updated) {
      cards.push({
        key: 'immediate_chat',
        title: 'Resume Heart-Centered Coaching',
        description: `Last check-in ${formatRelativeTime(growthJourney.last_updated)}`,
        actionLabel: 'Open Coach Chat',
        onClick: () => setActiveView('immediate_chat')
      });
    }

    if (programStatus) {
      const programTitle = programStatus.status === 'active' ? 'Continue Growth Program' : 'Review Growth Program';
      const domainLabel = programStatus.domain ? programStatus.domain.replace(/_/g, ' ') : 'your program';
      cards.push({
        key: 'growth_program',
        title: programTitle,
        description: `Focused on ${domainLabel}${programStatus.updatedAt ? ` • updated ${formatRelativeTime(programStatus.updatedAt)}` : ''}`,
        actionLabel: 'Go to Program',
        onClick: () => setActiveView('growth_program')
      });
    }

    const latestAssessment = assessments?.reduce((latest, assessment) => {
      if (!latest) return assessment;
      return new Date(assessment.updated_at) > new Date(latest.updated_at) ? assessment : latest;
    }, undefined as typeof assessments[number] | undefined);

    if (latestAssessment && !needsAssessment) {
      cards.push({
        key: 'life_os_full',
        title: 'Open Life Operating System',
        description: `Last assessment in ${latestAssessment.domain.replace(/_/g, ' ')} ${formatRelativeTime(latestAssessment.updated_at)}`,
        actionLabel: 'View Dashboard',
        onClick: () => setActiveView('life_os_full')
      });
    } else if (needsAssessment) {
      cards.push({
        key: 'life_os_guided',
        title: 'Resume Guided Discovery',
        description: 'Pick up the Life OS guided assessment to map your focus areas.',
        actionLabel: 'Start Guided Assessment',
        onClick: () => setActiveView('life_os_guided')
      });
    }

    return cards;
  }, [assessments, formatRelativeTime, growthJourney?.last_updated, needsAssessment, programStatus]);

  if (!isAuthenticated) {
    return (
      <MainLayout>
        <div className="min-h-screen bg-background flex items-center justify-center p-4">
          <CosmicCard className="w-full max-w-md text-center space-y-6">
            <div className="w-16 h-16 mx-auto bg-primary rounded-full flex items-center justify-center">
              <Sparkles className="h-8 w-8 text-primary-foreground" />
            </div>
            <div>
              <h1 className="text-2xl font-heading font-bold text-foreground mb-2">{t("spiritualGrowth.title")}</h1>
              <p className="text-muted-foreground">{t("spiritualGrowth.description")}</p>
            </div>
            <Button 
              className="w-full"
              onClick={() => window.location.href = '/auth'}
            >
              {t("spiritualGrowth.getStarted")}
            </Button>
          </CosmicCard>
        </div>
      </MainLayout>
    );
  }

  // Show immediate chat interface with unified component
  if (activeView === 'immediate_chat') {
    return (
      <MainLayout>
        <div className="min-h-screen bg-background">
          <div className="container mx-auto py-6 px-4 max-w-4xl">
            
            {/* Header with back button */}
            <div className="flex items-center justify-between mb-6">
              <Button 
                variant="ghost" 
                size="sm" 
                onClick={() => setActiveView('welcome')}
                className="flex items-center gap-2 text-muted-foreground hover:text-primary"
              >
                <ArrowLeft className="h-4 w-4" />
                {t('spiritualGrowth.ui.backToOptions')}
              </Button>
              <div className="text-center">
                <h1 className="text-xl font-heading font-bold text-foreground">{t('spiritualGrowth.ui.heartCenteredCoach')}</h1>
                <p className="text-sm text-muted-foreground">{t('spiritualGrowth.ui.connectedReady')}</p>
              </div>
              <div className="w-20" />
            </div>

            {/* Direct Chat Interface - Matching Coach Layout */}
            <div className="h-[calc(100vh-200px)]">
              <ReflectiveGrowthInterface
                userDisplayName={getUserDisplayName()}
                coreTraits={getCoreTraits()}
              />
            </div>
          </div>
        </div>
      </MainLayout>
    );
  }

  // Show Growth Program Interface with Agent-Driven System
  if (activeView === 'growth_program') {
    return (
      <TelemetryTracker>
        <MainLayout>
          <div className="min-h-screen bg-background">
            <div className="container mx-auto py-6 px-4 max-w-6xl">
              <div className="mb-6">
                <Button 
                  variant="outline" 
                  onClick={() => setActiveView('welcome')}
                  className="mb-4"
                  data-track="navigation-back-to-welcome"
                >
                  <ArrowLeft className="h-4 w-4 mr-2" />
                  {t('spiritualGrowth.ui.backToGrowthCoach')}
                </Button>
              </div>
              
              <GrowthProgramInterface />
            </div>
          </div>
        </MainLayout>
      </TelemetryTracker>
    );
  }

  if (activeView === 'tools') {
    return (
      <MainLayout>
        <div className="flex flex-col h-[calc(100vh-5rem)] w-full p-4">
          <div className="mb-4">
            <Button 
              variant="outline" 
              onClick={() => setActiveView('welcome')}
              className="mb-2"
            >
              <ArrowLeft className="h-4 w-4 mr-2" />
              {t('spiritualGrowth.ui.backToGrowthCoach')}
            </Button>
          </div>

          <div className="space-y-4">
            <h2 className="text-xl font-bold text-center gradient-text mb-6">{t('spiritualGrowth.ui.growthTools')}</h2>
            <div className="grid grid-cols-2 gap-4">
              <Button
                variant="outline"
                onClick={() => setActiveView('mood')}
                className="h-20 flex-col gap-2"
              >
                <Heart className="h-6 w-6" />
                {t('spiritualGrowth.ui.moodTracker')}
              </Button>
              <Button
                variant="outline"
                onClick={() => setActiveView('reflection')}
                className="h-20 flex-col gap-2"
              >
                <Sparkles className="h-6 w-6" />
                {t('spiritualGrowth.ui.reflection')}
              </Button>
              <Button
                variant="outline"
                onClick={() => setActiveView('insight')}
                className="h-20 flex-col gap-2"
              >
                <BookOpen className="h-6 w-6" />
                {t('spiritualGrowth.ui.insights')}
              </Button>
              <Button
                variant="outline"
                onClick={() => setActiveView('weekly')}
                className="h-20 flex-col gap-2"
              >
                <Calendar className="h-6 w-6" />
                {t('spiritualGrowth.ui.weeklyReview')}
              </Button>
            </div>
          </div>
        </div>
      </MainLayout>
    );
  }

  if (activeView === 'mood') {
    return (
      <MainLayout>
        <div className="flex flex-col h-[calc(100vh-5rem)] w-full p-4">
          <div className="mb-4">
            <Button 
              variant="outline" 
              onClick={() => setActiveView('tools')}
              className="mb-2"
            >
              <ArrowLeft className="h-4 w-4 mr-2" />
              {t('spiritualGrowth.ui.backToTools')}
            </Button>
          </div>
          <MoodTracker onMoodSave={addMoodEntry} />
        </div>
      </MainLayout>
    );
  }
  
  if (activeView === 'reflection') {
    return (
      <MainLayout>
        <div className="flex flex-col h-[calc(100vh-5rem)] w-full p-4">
          <div className="mb-4">
            <Button 
              variant="outline" 
              onClick={() => setActiveView('tools')}
              className="mb-2"
            >
              <ArrowLeft className="h-4 w-4 mr-2" />
              {t('spiritualGrowth.ui.backToTools')}
            </Button>
          </div>
          <ReflectionPrompts onReflectionSave={addReflectionEntry} />
        </div>
      </MainLayout>
    );
  }
  
  if (activeView === 'insight') {
    return (
      <MainLayout>
        <div className="flex flex-col h-[calc(100vh-5rem)] w-full p-4">
          <div className="mb-4">
            <Button 
              variant="outline" 
              onClick={() => setActiveView('tools')}
              className="mb-2"
            >
              <ArrowLeft className="h-4 w-4 mr-2" />
              {t('spiritualGrowth.ui.backToTools')}
            </Button>
          </div>
          <InsightJournal onInsightSave={addInsightEntry} />
        </div>
      </MainLayout>
    );
  }
  
  if (activeView === 'weekly') {
    return (
      <MainLayout>
        <div className="flex flex-col h-[calc(100vh-5rem)] w-full p-4">
          <div className="mb-4">
            <Button 
              variant="outline" 
              onClick={() => setActiveView('tools')}
              className="mb-2"
            >
              <ArrowLeft className="h-4 w-4 mr-2" />
              {t('spiritualGrowth.ui.backToTools')}
            </Button>
          </div>
          <WeeklyInsights />
        </div>
      </MainLayout>
    );
  }

  // Life Operating System Choice Interface
  if (activeView === 'life_os_choices') {
    const handleChoiceSelect = (choice: 'quick_focus' | 'full_assessment' | 'guided_discovery' | 'progressive_journey') => {
      switch (choice) {
        case 'quick_focus':
          setActiveView('life_os_quick_focus');
          break;
        case 'full_assessment':
          setActiveView('life_os_full');
          break;
        case 'guided_discovery':
          setActiveView('life_os_guided');
          break;
        case 'progressive_journey':
          setActiveView('life_os_progressive');
          break;
      }
    };

    return (
      <MainLayout>
        <LifeOperatingSystemChoices
          onChoiceSelect={handleChoiceSelect}
          onBack={() => setActiveView('welcome')}
        />
      </MainLayout>
    );
  }

  // Quick Focus Assessment
  if (activeView === 'life_os_quick_focus') {
    const handleAssessmentComplete = (assessmentData: any[]) => {
      console.log('🎯 Quick focus assessment completed:', assessmentData);
      toast({
        title: "Assessment Complete! 🎯",
        description: "Your focused assessment has been processed.",
      });
      setActiveView('life_os_full'); // Show dashboard with results
    };

    return (
      <MainLayout>
        <LifeOperatingSystemDomainFocus
          onBack={() => setActiveView('life_os_choices')}
          onComplete={handleAssessmentComplete}
        />
      </MainLayout>
    );
  }

  // Full Assessment Dashboard
  if (activeView === 'life_os_full') {
    const handleCreateProgram = async (primaryDomain: LifeDomain, supportingDomains: LifeDomain[]) => {
      if (!user || !blueprintData) {
        toast({
          title: "Blueprint Required",
          description: "Please complete your blueprint first to create a personalized growth program.",
          variant: "destructive"
        });
        return;
      }

      console.log('🚀 Creating REAL multi-domain program with HACS:', { primaryDomain, supportingDomains });
      
      try {
        // Import the agent growth integration
        const { agentGrowthIntegration } = await import('@/services/agent-growth-integration');
        
        // Create multi-domain configuration in blueprint
        const enhancedBlueprint = {
          ...blueprintData,
          multiDomainConfig: {
            primaryDomain,
            supportingDomains,
            integrationLevel: 'high',
            createdAt: new Date().toISOString()
          }
        };
        
        // Create program with real HACS system
        const program = await agentGrowthIntegration.createProgram(
          user.id, 
          primaryDomain, 
          enhancedBlueprint
        );
        
        // Update program to active status
        await agentGrowthIntegration.updateProgramProgress(program.id, { 
          status: 'active' 
        });
        
        toast({
          title: "Multi-Domain Program Created! 🎯",
          description: `Your AI-powered growth program integrating ${primaryDomain} with ${supportingDomains.length} supporting domains is ready.`,
        });
        
        // Switch to growth program view to see the results
        setActiveView('growth_program');
        
      } catch (error) {
        console.error('❌ Error creating multi-domain program:', error);
        toast({
          title: "Error Creating Program",
          description: "There was an issue creating your multi-domain growth program. Please try again.",
          variant: "destructive"
        });
      }
    };

    return (
        <MainLayout>
          <div className="min-h-screen bg-background">
            <div className="container mx-auto py-6 px-4 max-w-7xl">
            <div className="mb-6">
              <Button 
                variant="outline" 
                onClick={() => setActiveView('life_os_choices')}
                className="mb-4"
              >
                <ArrowLeft className="h-4 w-4 mr-2" />
                {t('spiritualGrowth.ui.backToAssessmentOptions')}
              </Button>
            </div>
            
            <LifeOperatingSystemDashboard onCreateProgram={handleCreateProgram} />
          </div>
        </div>
      </MainLayout>
    );
  }

  // Guided Discovery - Conversational Assessment
  if (activeView === 'life_os_guided') {
    const handleGuidedComplete = (assessmentData: any[]) => {
      console.log('🎯 Guided discovery assessment completed:', assessmentData);
      toast({
        title: "Guided Assessment Complete! 💬",
        description: "Your conversational assessment has been processed.",
      });
      setActiveView('life_os_full'); // Show dashboard with results
    };

    return (
      <MainLayout>
        <ConversationalAssessment
          onComplete={handleGuidedComplete}
          onBack={() => setActiveView('life_os_choices')}
        />
      </MainLayout>
    );
  }

  // Progressive Journey - Smart Domain Expansion
  if (activeView === 'life_os_progressive') {
    const handleProgressiveComplete = (assessmentData: any[]) => {
      console.log('🛤️ Progressive journey assessment completed:', assessmentData);
      toast({
        title: "Progressive Journey Complete! 🛤️",
        description: "Your step-by-step assessment has been processed.",
      });
      setActiveView('life_os_full'); // Show dashboard with results
    };

    return (
      <MainLayout>
        <ProgressiveJourneyAssessment
          onComplete={handleProgressiveComplete}
          onBack={() => setActiveView('life_os_choices')}
        />
      </MainLayout>
    );
  }

  // Welcome view with hub layout and contextual guidance
  const lastSync = growthJourney?.last_updated || blueprintData?.updated_at || user?.last_sign_in_at;
  const formattedLastSync = lastSync
    ? new Date(lastSync).toLocaleString(undefined, { month: 'short', day: 'numeric', hour: 'numeric', minute: '2-digit' })
    : 'Awaiting first sync';
  const currentFocus = growthJourney?.current_focus_area || t('spiritualGrowth.ui.defaultFocus', { defaultValue: 'Centering & Clarity' });
  const reflectionCount = growthJourney?.reflection_entries?.length ?? 0;
  const insightCount = growthJourney?.insight_entries?.length ?? 0;
  const moodCount = growthJourney?.mood_entries?.length ?? 0;

  return (
    <MainLayout>
      <div className="min-h-screen bg-background">
        <div className="container mx-auto py-8 px-4 max-w-6xl space-y-6">
          <div className="text-center space-y-2">
            <p className="text-sm text-primary/80 font-semibold tracking-wide">{t('spiritualGrowth.title')}</p>
            <h1 className="text-3xl font-heading font-bold text-foreground">{t('spiritualGrowth.subtitle')}</h1>
            <p className="text-muted-foreground max-w-3xl mx-auto">
              Begin with a clear snapshot of where you are, then choose the next best step when you are ready.
            </p>
          </div>

<<<<<<< HEAD
          {continueCards.length > 0 && (
            <div className="mb-8">
              <div className="bg-card border border-primary/10 rounded-xl shadow-sm p-4 md:p-6 space-y-4">
                <div className="flex items-center justify-between">
                  <div className="space-y-1">
                    <p className="text-xs uppercase tracking-[0.2em] text-primary/80">Continue</p>
                    <h2 className="text-xl font-semibold text-foreground">Pick up where you left off</h2>
                  </div>
                </div>

                <div className="space-y-3">
                  {continueCards.map(card => (
                    <div
                      key={card.key}
                      className="flex flex-col md:flex-row md:items-center md:justify-between gap-3 p-4 bg-muted/50 rounded-lg border border-border/60"
                    >
                      <div className="space-y-1">
                        <p className="text-sm font-semibold text-foreground">{card.title}</p>
                        <p className="text-sm text-muted-foreground">{card.description}</p>
                      </div>
                      <Button onClick={card.onClick} className="w-full md:w-auto">
                        {card.actionLabel}
                      </Button>
                    </div>
                  ))}
                </div>
              </div>
            </div>
          )}
=======
          <div className="grid gap-4 md:grid-cols-3">
            <CosmicCard className="md:col-span-1">
              <div className="flex items-start justify-between mb-4">
                <div className="flex items-center gap-3">
                  <div className="h-10 w-10 rounded-full bg-primary/10 text-primary flex items-center justify-center">
                    <User className="h-5 w-5" />
                  </div>
                  <div>
                    <p className="text-sm text-muted-foreground">Welcome back</p>
                    <p className="text-xl font-semibold">{getUserDisplayName()}</p>
                  </div>
                </div>
                <span className="text-xs text-muted-foreground">Last sync • {formattedLastSync}</span>
              </div>
              <div className="space-y-2 text-sm text-muted-foreground">
                <p>Your blueprint traits keep guiding your journey: {getCoreTraits().join(', ')}.</p>
                <p>We’ll keep this hub current as you reflect, log moods, and sync new insights.</p>
              </div>
            </CosmicCard>

            <CosmicCard className="md:col-span-1">
              <div className="flex items-center justify-between mb-2">
                <div className="flex items-center gap-2">
                  <Sparkles className="h-4 w-4 text-primary" />
                  <p className="text-sm text-muted-foreground">Growth status</p>
                </div>
                <span className="text-xs text-primary/80">Updated {formattedLastSync}</span>
              </div>
              <h2 className="text-xl font-semibold text-foreground mb-3">Today’s focus: {currentFocus}</h2>
              <div className="grid grid-cols-3 gap-2 mb-4 text-center">
                <div className="rounded-lg border p-3">
                  <p className="text-2xl font-bold text-foreground">{moodCount}</p>
                  <p className="text-xs text-muted-foreground">Mood logs</p>
                </div>
                <div className="rounded-lg border p-3">
                  <p className="text-2xl font-bold text-foreground">{reflectionCount}</p>
                  <p className="text-xs text-muted-foreground">Reflections</p>
                </div>
                <div className="rounded-lg border p-3">
                  <p className="text-2xl font-bold text-foreground">{insightCount}</p>
                  <p className="text-xs text-muted-foreground">Insights</p>
                </div>
              </div>
              <div className="flex flex-col gap-2 sm:flex-row sm:items-center sm:justify-between">
                <p className="text-sm text-muted-foreground">Keep momentum with a quick check-in or guided reflection.</p>
                <Button onClick={handleStartSpiritualGrowth} size="sm">
                  Continue with coach
                </Button>
              </div>
            </CosmicCard>

            <CosmicCard className="md:col-span-1">
              <div className="flex items-center gap-2 mb-3">
                <MessageCircle className="h-4 w-4 text-primary" />
                <p className="text-sm text-muted-foreground">Context for today</p>
              </div>
              <div className="space-y-2 text-sm text-muted-foreground">
                <p>
                  You’re stepping in with {currentFocus.toLowerCase()} on your mind. Your coach can help you translate recent moods and
                  insights into a focused next step.
                </p>
                <p>
                  Prefer to self-pace? Jump into tools to log a quick feeling, reflect, or review your weekly insights before exploring
                  the full growth program.
                </p>
              </div>
            </CosmicCard>
          </div>
>>>>>>> 31c5c425

          {(() => {
            const items: DreamMenuItem[] = [
              {
                key: 'immediate_chat',
                title: t('spiritualGrowth.cards.heartCentered.title'),
                description: t('spiritualGrowth.cards.heartCentered.description'),
                Icon: Sparkles,
                image: coachImg,
                onClick: handleStartSpiritualGrowth,
              },
              {
                key: 'life_os_choices',
                title: t('spiritualGrowth.cards.lifeOperatingSystem.title'),
                description: t('spiritualGrowth.cards.lifeOperatingSystem.description'),
                Icon: Settings,
                image: lifeOsImg,
                onClick: () => setActiveView('life_os_choices'),
              },
              {
                key: 'growth_program',
                title: t('spiritualGrowth.cards.structuredProgram.title'),
                description: t('spiritualGrowth.cards.structuredProgram.description'),
                Icon: TrendingUp,
                image: programImg,
                onClick: () => setActiveView('growth_program'),
              },
              {
                key: 'tools',
                title: t('spiritualGrowth.cards.spiritualTools.title'),
                description: t('spiritualGrowth.cards.spiritualTools.description'),
                Icon: BookOpen,
                image: toolsImg,
                onClick: () => setActiveView('tools'),
              },
            ];

            if (isMobile) {
              const homeMenuItems = items.map(item => ({
                key: item.key,
                to: '', // No navigation needed for onClick items
                title: item.title,
                description: item.description,
                Icon: item.Icon,
                image: item.image
              }));

              return (
                <div className="space-y-4">
                  <div className="flex items-center justify-between">
                    <p className="text-sm font-semibold text-foreground">Explore when you’re ready</p>
                    <span className="text-xs text-muted-foreground">Guided options</span>
                  </div>
                  {homeMenuItems.map(item => {
                    const originalItem = items.find(i => i.key === item.key);
                    return (
                      <article key={item.key} className="bg-card rounded-lg shadow-sm hover:shadow-md transition-shadow duration-200 overflow-hidden group cursor-pointer" onClick={originalItem?.onClick}>
                        <div className="flex h-full pl-4">
                          <div className="w-12 h-12 relative overflow-hidden flex-shrink-0 rounded-md mt-2">
                            {item.image ? (
                              <img
                                src={item.image}
                                alt={`${item.title} background`}
                                className="w-full h-full object-cover object-center group-hover:scale-105 transition-transform duration-300"
                                loading="lazy"
                                decoding="async"
                              />
                            ) : (
                              <div className="w-full h-full bg-gradient-to-br from-primary/10 to-primary/5 flex items-center justify-center">
                                <item.Icon className="h-5 w-5 text-primary/50" aria-hidden="true" />
                              </div>
                            )}
                          </div>

                          <div className="flex-1 p-4 bg-card flex items-center justify-between">
                            <div className="flex-1">
                              <div className="flex items-center gap-1.5 mb-0.5">
                                <item.Icon className="h-3.5 w-3.5 text-primary flex-shrink-0" aria-hidden="true" />
                                <h3 className="text-xs font-semibold text-foreground leading-tight">{item.title}</h3>
                              </div>
                              <p className="text-xs text-muted-foreground leading-tight line-clamp-1">{item.description}</p>
                            </div>

                            <div className="ml-2 flex justify-end">
                              <div className="text-xs h-6 px-2 text-primary hover:bg-primary/10 rounded flex items-center">
                                {t('spiritualGrowth.ui.open')}
                              </div>
                            </div>
                          </div>
                        </div>
                      </article>
                    );
                  })}
                </div>
              );
            }

            return (
              <div className="space-y-3">
                <div className="flex items-center justify-between">
                  <div>
                    <p className="text-sm font-semibold text-foreground">Explore when you’re ready</p>
                    <p className="text-sm text-muted-foreground">Move into deeper work or stay with quick check-ins.</p>
                  </div>
                  <span className="text-xs text-muted-foreground">Guided options</span>
                </div>
                <DreamMenuGrid items={items} />
              </div>
            );
          })()}

        </div>
      </div>
    </MainLayout>
  );
};

export default SpiritualGrowth;<|MERGE_RESOLUTION|>--- conflicted
+++ resolved
@@ -637,7 +637,6 @@
             </p>
           </div>
 
-<<<<<<< HEAD
           {continueCards.length > 0 && (
             <div className="mb-8">
               <div className="bg-card border border-primary/10 rounded-xl shadow-sm p-4 md:p-6 space-y-4">
@@ -667,7 +666,6 @@
               </div>
             </div>
           )}
-=======
           <div className="grid gap-4 md:grid-cols-3">
             <CosmicCard className="md:col-span-1">
               <div className="flex items-start justify-between mb-4">
@@ -736,7 +734,6 @@
               </div>
             </CosmicCard>
           </div>
->>>>>>> 31c5c425
 
           {(() => {
             const items: DreamMenuItem[] = [
