--- conflicted
+++ resolved
@@ -793,51 +793,6 @@
     <MainLayout>
       <div className="min-h-screen bg-background">
         <div className="container mx-auto py-8 px-4 max-w-5xl space-y-6">
-<<<<<<< HEAD
-          <div className="flex flex-col gap-3">
-            <div className="flex items-center gap-3 text-sm text-muted-foreground">
-              <div className="inline-flex items-center gap-2 rounded-full bg-primary/10 px-3 py-1 text-primary font-medium">
-                <span className="text-lg">😊</span>
-                <span>Heart-centered path</span>
-              </div>
-              <div className="inline-flex items-center gap-1 rounded-full bg-muted px-3 py-1">
-                <Clock className="h-4 w-4 text-muted-foreground" />
-                <span className="text-xs text-muted-foreground">Last sync {lastSyncedLabel}</span>
-              </div>
-            </div>
-            <div className="flex items-start justify-between gap-6 flex-col md:flex-row md:items-center">
-              <div className="space-y-2">
-                <h1 className="text-2xl md:text-3xl font-heading font-semibold text-foreground">
-                  {getUserDisplayName()}, let&apos;s center you for today
-                </h1>
-                <p className="text-sm text-muted-foreground max-w-2xl">
-                  Soft, human guidance to meet you where you are. We&apos;ll keep things gentle and focused on what matters most now.
-                </p>
-                <div className="inline-flex items-center gap-2 rounded-full bg-primary/10 px-3 py-2 text-sm font-semibold text-primary shadow-sm">
-                  <span className="text-base">💜</span>
-                  <span>{focusTitle}</span>
-                </div>
-              </div>
-              <CosmicCard className="w-full md:max-w-sm border border-primary/10 bg-gradient-to-br from-white via-primary/5 to-white shadow-sm">
-                <div className="flex items-center gap-3 mb-2">
-                  <div className="h-10 w-10 rounded-xl bg-primary/10 text-primary flex items-center justify-center">
-                    <Heart className="h-5 w-5" />
-                  </div>
-                  <div>
-                    <p className="text-sm font-semibold text-foreground">Today&apos;s Growth Focus</p>
-                    <p className="text-xs text-muted-foreground">Gentle attention for right now</p>
-                  </div>
-                </div>
-                <p className="text-sm text-muted-foreground mb-4">{focusDescription}</p>
-                <Button variant="ghost" className="w-full justify-center" onClick={handleStartSpiritualGrowth}>
-                  Begin heart-centered chat
-                </Button>
-              </CosmicCard>
-            </div>
-          </div>
-
-          <div className="space-y-4">
-=======
           <div className="space-y-1">
             <h1 className="text-2xl md:text-3xl font-heading font-semibold text-foreground">
               {getUserDisplayName()}, here is your current spiritual trajectory
@@ -866,32 +821,18 @@
           </CosmicCard>
 
           <div className="space-y-3">
->>>>>>> ba20c29b
             <div className="flex items-center justify-between">
               <div>
                 <p className="text-sm text-muted-foreground">Continue Where You Left Off</p>
                 <h3 className="text-lg font-semibold text-foreground">Pick back up with guided support</h3>
               </div>
-<<<<<<< HEAD
-              <span className="text-xs px-2 py-1 rounded-full bg-muted text-muted-foreground">In progress</span>
-            </div>
-            <div className="grid gap-3 sm:grid-cols-2 md:grid-cols-3">
-=======
               <span className="text-xs px-2 py-1 rounded-full bg-muted text-muted-foreground">Resume</span>
             </div>
             <div className="grid gap-3 md:grid-cols-3">
->>>>>>> ba20c29b
               {continuationTiles.map(tile => (
                 <button
                   key={tile.key}
                   onClick={tile.onClick}
-<<<<<<< HEAD
-                  className="flex flex-col items-start gap-3 rounded-2xl border border-border bg-card/80 p-4 text-left shadow-sm transition hover:-translate-y-0.5 hover:border-primary/50"
-                >
-                  <div className="flex items-center justify-between w-full">
-                    <div className="h-12 w-12 rounded-xl bg-primary/10 text-primary flex items-center justify-center">
-                      <tile.icon className="h-5 w-5" />
-=======
                   className="flex flex-col items-start gap-2 rounded-xl border border-border bg-card/80 p-4 text-left shadow-sm hover:border-primary/50 hover:shadow-md transition"
                 >
                   <div className="flex items-center justify-between w-full">
@@ -903,41 +844,10 @@
                         <p className="text-sm font-semibold text-foreground">{tile.title}</p>
                         <p className="text-xs text-muted-foreground">{tile.description}</p>
                       </div>
->>>>>>> ba20c29b
                     </div>
                     {tile.tag && (
                       <span className="text-[11px] px-2 py-1 rounded-full bg-primary/10 text-primary font-medium whitespace-nowrap">{tile.tag}</span>
                     )}
-<<<<<<< HEAD
-                  </div>
-                  <div className="space-y-1">
-                    <p className="text-sm font-semibold text-foreground leading-tight">{tile.title}</p>
-                    <p className="text-xs text-muted-foreground leading-snug">{tile.description}</p>
-                  </div>
-                </button>
-              ))}
-            </div>
-          </div>
-
-          <div className="space-y-4">
-            <div className="flex items-center justify-between">
-              <h3 className="text-lg font-semibold text-foreground">Explore Growth Modules</h3>
-              <span className="text-sm text-muted-foreground">Light, icon-first access</span>
-            </div>
-            <div className="grid gap-3 sm:grid-cols-2 md:grid-cols-4">
-              {exploreModules.map(module => (
-                <button
-                  key={module.title}
-                  onClick={module.onClick}
-                  className="flex flex-col gap-3 rounded-2xl border border-border bg-card/80 p-4 text-left shadow-sm transition hover:-translate-y-0.5 hover:border-primary/50"
-                >
-                  <div className={`w-11 h-11 rounded-xl flex items-center justify-center ${module.accent}`}>
-                    <module.icon className="h-5 w-5" />
-                  </div>
-                  <div className="space-y-1">
-                    <p className="text-sm font-semibold text-foreground">{module.title}</p>
-                    <p className="text-xs text-muted-foreground leading-snug">{module.description}</p>
-=======
                   </div>
                 </button>
               ))}
@@ -966,21 +876,12 @@
                   <div className="absolute inset-0 bg-gradient-to-t from-black/50 via-black/10 to-transparent" />
                   <div className="absolute bottom-3 left-3 text-left">
                     <p className="text-sm font-semibold text-white">{module.title}</p>
->>>>>>> ba20c29b
                   </div>
                 </button>
               ))}
             </div>
           </div>
 
-<<<<<<< HEAD
-          <CosmicCard className="space-y-4 border border-border/80">
-            <div className="flex items-center gap-2">
-              <Clock className="h-5 w-5 text-primary" />
-              <h3 className="text-lg font-semibold">Recent Activity</h3>
-            </div>
-            <div className="space-y-2">
-=======
           <CosmicCard className="space-y-4">
             <div className="flex items-center justify-between">
               <div className="flex items-center gap-2">
@@ -990,30 +891,12 @@
               <span className="text-xs text-muted-foreground">8 hours ago</span>
             </div>
             <div className="space-y-3">
->>>>>>> ba20c29b
               {loadingActivity && (
                 <p className="text-sm text-muted-foreground">Loading your recent activities...</p>
               )}
               {!loadingActivity && recentGrowthActivity.length === 0 && (
                 <p className="text-sm text-muted-foreground">No growth activities yet. Log a mood, reflection, or insight to begin.</p>
               )}
-<<<<<<< HEAD
-              {!loadingActivity && recentGrowthActivity.map(activity => {
-                const Icon = getActivityIcon(activity.activity_type);
-
-                return (
-                  <div key={activity.id} className="flex items-center justify-between gap-3 rounded-xl border border-border/60 bg-card/70 px-3 py-2">
-                    <div className="flex items-center gap-3">
-                      <div className="h-8 w-8 rounded-full bg-primary/10 text-primary flex items-center justify-center">
-                        <Icon className="h-4 w-4" />
-                      </div>
-                      <p className="text-sm text-foreground">{describeActivity(activity)}</p>
-                    </div>
-                    <span className="text-xs text-muted-foreground">{formatTimestamp(activity.created_at)}</span>
-                  </div>
-                );
-              })}
-=======
               {!loadingActivity && recentGrowthActivity.map(activity => (
                 <div key={activity.id} className="flex items-start gap-3 p-3 rounded-lg bg-muted/60">
                   <div className="h-2.5 w-2.5 rounded-full bg-primary mt-1" />
@@ -1023,7 +906,6 @@
                   </div>
                 </div>
               ))}
->>>>>>> ba20c29b
             </div>
           </CosmicCard>
         </div>
