<<<<<<< HEAD
import { useEffect, useMemo, useState } from "react";
import { Link, useNavigate } from "react-router-dom";
import {
  ArrowRight,
  BookOpen,
  Brain,
  Flame,
  LayoutDashboard,
  ListTodo,
  LogIn,
  MessagesSquare,
  Sparkles,
  Sunrise,
  Target,
  Wand2
} from "lucide-react";
import { toast } from "sonner";
import MainLayout from "@/components/Layout/MainLayout";
import { PageContainer, PageSection } from "@/components/Layout/PageContainer";
import { Button } from "@/components/ui/button";
import { Card, CardContent, CardDescription, CardFooter, CardHeader, CardTitle } from "@/components/ui/card";
import { PersonalizedQuoteDisplay } from "@/components/ui/personalized-quote-display";
import { Tooltip, TooltipContent, TooltipProvider, TooltipTrigger } from "@/components/ui/tooltip";
import { useAuth } from "@/contexts/AuthContext";
=======
import { useState, useEffect, useMemo, useCallback } from "react";
import { useNavigate, Link } from "react-router-dom";
import { useAuth } from "@/contexts/AuthContext";
import { useLanguage } from "@/contexts/LanguageContext";
import { safeInterpolateTranslation } from "@/utils/sanitize";
import MainLayout from "@/components/Layout/MainLayout";
import { PageContainer, PageSection } from "@/components/Layout/PageContainer";
import { PersonalizedQuoteDisplay } from "@/components/ui/personalized-quote-display";
import { Button } from "@/components/ui/button";
import { TutorialModal } from "@/components/tutorial/TutorialModal";
import PersonalityDemo from "@/components/personality/PersonalityDemo";
>>>>>>> ee0a79d5
import { useSoulOrb } from "@/contexts/SoulOrbContext";
import { useLanguage } from "@/contexts/LanguageContext";
import { useOptimizedBlueprintData } from "@/hooks/use-optimized-blueprint-data";
import { useTutorialFlow } from "@/hooks/use-tutorial-flow";
import { isAdminUser } from "@/utils/isAdminUser";
<<<<<<< HEAD
import { useConversationRecovery } from "@/hooks/use-conversation-recovery";
import { useResumableTasks } from "@/hooks/use-resumable-tasks";
import { useJourneyTracking } from "@/hooks/use-journey-tracking";
import { pieService } from "@/services/pie-service";
import { PIEInsight } from "@/types/pie-types";
import { TutorialModal } from "@/components/tutorial/TutorialModal";

interface ActivityItem {
  id: string;
  type: "conversation" | "task" | "dream" | "insight";
  title: string;
  detail: string;
  timestamp?: string;
  actionLabel: string;
  href: string;
  icon: JSX.Element;
}

const formatRelativeTime = (timestamp?: string) => {
  if (!timestamp) return "Just now";
  const date = new Date(timestamp);
  const diff = Date.now() - date.getTime();
  const minutes = Math.floor(diff / 60000);
  if (minutes < 1) return "Just now";
  if (minutes < 60) return `${minutes} min ago`;
  const hours = Math.floor(minutes / 60);
  if (hours < 24) return `${hours} hrs ago`;
  const days = Math.floor(hours / 24);
  return `${days}d ago`;
};

=======
import { supabase } from "@/integrations/supabase/client";
import { cn } from "@/lib/utils";
import { Sparkles, Brain, BookOpen, ArrowRight, LogIn, MessageCircle, ListChecks, Moon, Lightbulb, Clock, Flame, Compass, RefreshCw } from "lucide-react";

type ActivityType = "conversation" | "dream" | "task" | "insight";

interface ActivityItem {
  id: string;
  type: ActivityType;
  title: string;
  description?: string;
  timestamp?: string;
  actionLabel: string;
  actionPath: string;
}

interface ContinueItem {
  type: ActivityType;
  title: string;
  lastActivity?: string;
  actionPath: string;
}
>>>>>>> ee0a79d5
const Index = () => {
  const { user } = useAuth();
  const { speak } = useSoulOrb();
  const navigate = useNavigate();
  const [showDemo, setShowDemo] = useState(false);
  const [showTutorial, setShowTutorial] = useState(false);
<<<<<<< HEAD
  const { blueprintData, hasBlueprint, loading, getDisplayName } = useOptimizedBlueprintData();
  const { t, language } = useLanguage();
  const { tutorialState, startTutorial, continueTutorial, completeTutorial } = useTutorialFlow();
  const { availableRecoveries, loadAvailableRecoveries } = useConversationRecovery();
  const { resumableTasksByGoal } = useResumableTasks();
  const { productivityJourney, growthJourney } = useJourneyTracking();
  const [insights, setInsights] = useState<PIEInsight[]>([]);

  const fallbackInsight: PIEInsight = {
    id: "fallback",
    userId: user?.id || "",
    patternId: "",
    predictiveRuleId: "",
    title: "Focus on invitations, not initiation.",
    message: "Lean into your natural rhythm and respond to what lights you up.",
    insightType: "awareness",
    priority: "medium",
    triggerEvent: "daily_guidance",
    triggerTime: new Date().toISOString(),
    deliveryTime: new Date().toISOString(),
    expirationTime: new Date(Date.now() + 3600 * 1000).toISOString(),
    confidence: 1,
    delivered: false,
    acknowledged: false,
    communicationStyle: "concise",
    personalizedForBlueprint: true
  };

=======
  const {
    blueprintData,
    hasBlueprint,
    loading,
    getDisplayName
  } = useOptimizedBlueprintData();
  const {
    t,
    language
  } = useLanguage();
  const {
    tutorialState,
    startTutorial,
    continueTutorial,
    completeTutorial
  } = useTutorialFlow();
  const [recentActivities, setRecentActivities] = useState<ActivityItem[]>([]);
  const [continueItem, setContinueItem] = useState<ContinueItem | null>(null);
  const [lastSynced, setLastSynced] = useState<string | null>(null);
  const [activityLoading, setActivityLoading] = useState(false);
>>>>>>> ee0a79d5
  const welcomeMessage = useMemo(() => {
    if (!user) return null;
    return hasBlueprint ? t("index.welcomeBackReady") : t("index.createToGetStarted");
  }, [user, hasBlueprint, t]);

  const subtitleMessages = useMemo(() => {
    if (user && hasBlueprint) {
      return [t("index.subtitle")];
    }
    const messages = t("index.rotatingMessages");
    if (Array.isArray(messages)) return messages;
    return [t("index.subtitle")];
  }, [t, language, user, hasBlueprint]);

  const userName = useMemo(() => {
    return (
      blueprintData?.user_meta?.preferred_name ||
      getDisplayName ||
      user?.user_metadata?.full_name ||
      user?.user_metadata?.name ||
      user?.email?.split("@")[0] ||
      "Friend"
    );
  }, [blueprintData, getDisplayName, user]);

  const currentSubtitle = useMemo(() => {
    return subtitleMessages[0] || t("index.subtitle");
  }, [subtitleMessages, t]);

  useEffect(() => {
    if (user && !loading && welcomeMessage) {
      const timer = setTimeout(() => speak(welcomeMessage), 1000);
      return () => clearTimeout(timer);
    }
  }, [user, loading, welcomeMessage, speak]);
<<<<<<< HEAD

  useEffect(() => {
    loadAvailableRecoveries();
  }, [loadAvailableRecoveries]);

  useEffect(() => {
    const loadInsights = async () => {
      if (!user?.id) return;
      try {
        await pieService.initialize(user.id);
        const allInsights = await pieService.getCurrentInsights();
        setInsights(allInsights.slice(0, 3));
      } catch (error) {
        console.error("Error loading insights", error);
        toast.error("Could not load insights");
      }
    };

    loadInsights();
  }, [user?.id]);

  const primaryContinuation = useMemo(() => {
    if (availableRecoveries.length > 0) {
      const convo = availableRecoveries[0];
      return {
        title: "Continue your conversation",
        subtitle: formatRelativeTime(convo.lastActivity),
        cta: "Resume",
        onClick: () => navigate(`/coach?session=${convo.sessionId}`),
        icon: <MessagesSquare className="h-5 w-5 text-orange-500" />,
        accent: "bg-orange-50"
      };
    }

    const milestone = growthJourney?.growth_milestones?.[0];
    if (milestone) {
      return {
        title: `Continue Dream Milestone: ${milestone.title || "Milestone"}`,
        subtitle: "Pick up where you paused",
        cta: "Resume",
        onClick: () => navigate("/dreams"),
        icon: <Flame className="h-5 w-5 text-purple-500" />,
        accent: "bg-purple-50"
      };
    }

    const goalTasks = Array.from(resumableTasksByGoal.values()).flat();
    if (goalTasks.length > 0) {
      const task = goalTasks[0];
      return {
        title: `Jump back into: ${task.title}`,
        subtitle: "Your progress is saved",
        cta: "Resume",
        onClick: () => navigate("/dreams/tasks"),
        icon: <Target className="h-5 w-5 text-teal-500" />,
        accent: "bg-teal-50"
      };
    }

    return {
      title: "Start something new",
      subtitle: "Choose where to focus next",
      cta: "Explore",
      onClick: () => navigate("/dashboard"),
      icon: <Sparkles className="h-5 w-5 text-indigo-500" />,
      accent: "bg-indigo-50"
    };
  }, [availableRecoveries, growthJourney?.growth_milestones, navigate, resumableTasksByGoal]);

  const activityItems = useMemo<ActivityItem[]>(() => {
    const items: ActivityItem[] = [];

    availableRecoveries.slice(0, 3).forEach((recovery, index) => {
      items.push({
        id: `conversation-${index}`,
        type: "conversation",
        title: "Conversation with Companion",
        detail: "Pick up the thread you started.",
        timestamp: recovery.lastActivity,
        actionLabel: "Open Conversation",
        href: `/coach?session=${recovery.sessionId}`,
        icon: <MessagesSquare className="h-4 w-4 text-blue-500" />
      });
    });

    const goalTasks = Array.from(resumableTasksByGoal.values()).flat();
    if (goalTasks.length > 0) {
      items.push({
        id: "task-update",
        type: "task",
        title: goalTasks[0].title,
        detail: "Task updated",
        timestamp: productivityJourney?.last_updated,
        actionLabel: "Open Task",
        href: "/dreams/tasks",
        icon: <ListTodo className="h-4 w-4 text-emerald-500" />
      });
    }

    if (growthJourney?.growth_milestones?.length) {
      items.push({
        id: "dream-progress",
        type: "dream",
        title: "Dream milestone unlocked",
        detail: growthJourney.growth_milestones[0]?.title || "New progress",
        timestamp: growthJourney.last_updated,
        actionLabel: "View Dream",
        href: "/dreams",
        icon: <Flame className="h-4 w-4 text-purple-500" />
      });
=======
  const handleTutorialStart = () => {
    if (!user) {
      return;
>>>>>>> ee0a79d5
    }

    if (insights.length > 0) {
      items.push({
        id: "blueprint-insight",
        type: "insight",
        title: "Blueprint insight added",
        detail: insights[0].message,
        timestamp: insights[0].created_at || insights[0].updated_at,
        actionLabel: "View Insight",
        href: "/dashboard",
        icon: <BookOpen className="h-4 w-4 text-indigo-500" />
      });
    }

    return items
      .sort((a, b) => {
        const aTime = a.timestamp ? new Date(a.timestamp).getTime() : 0;
        const bTime = b.timestamp ? new Date(b.timestamp).getTime() : 0;
        return bTime - aTime;
      })
      .slice(0, 5);
  }, [availableRecoveries, resumableTasksByGoal, productivityJourney?.last_updated, growthJourney, insights]);

  const todaysGuidance = useMemo(() => {
    if (insights.length > 0) {
      return insights[0];
    }

    return fallbackInsight;
  }, [fallbackInsight, insights]);

  const handleTutorialStart = () => {
    if (!user) return;
    try {
      startTutorial();
      setShowTutorial(true);
    } catch (error) {
      console.error("Error starting tutorial", error);
    }
  };

<<<<<<< HEAD
=======
  const formatRelativeTime = useCallback((dateString?: string | null) => {
    if (!dateString) return '';
    const now = new Date();
    const target = new Date(dateString);
    const diffMs = now.getTime() - target.getTime();
    const diffMinutes = Math.floor(diffMs / (1000 * 60));
    if (diffMinutes < 1) return 'just now';
    if (diffMinutes < 60) return `${diffMinutes} minute${diffMinutes === 1 ? '' : 's'} ago`;
    const diffHours = Math.floor(diffMinutes / 60);
    if (diffHours < 24) return `${diffHours} hour${diffHours === 1 ? '' : 's'} ago`;
    const diffDays = Math.floor(diffHours / 24);
    return `${diffDays} day${diffDays === 1 ? '' : 's'} ago`;
  }, []);

  const mapActivityToItem = useCallback((activity: any): ActivityItem => {
    const activityType = String(activity.activity_type || '').toLowerCase();
    const description = activity.activity_data?.summary || activity.activity_data?.message || activity.activity_data?.title || '';
    let type: ActivityType = 'task';
    if (activityType.includes('conversation')) {
      type = 'conversation';
    } else if (activityType.includes('dream') || activityType.includes('milestone')) {
      type = 'dream';
    } else if (activityType.includes('insight') || activityType.includes('blueprint')) {
      type = 'insight';
    }

    const titleByType: Record<ActivityType, string> = {
      conversation: 'Conversation with Companion',
      dream: 'Dream Progress',
      task: 'Task Updated',
      insight: 'Blueprint Insight Added'
    };

    const actionPathByType: Record<ActivityType, string> = {
      conversation: '/companion',
      dream: '/dreams',
      task: '/tasks',
      insight: '/blueprint'
    };

    const actionLabelByType: Record<ActivityType, string> = {
      conversation: 'Open Conversation',
      dream: 'View Dream',
      task: 'Open Task',
      insight: 'View Insight'
    };

    return {
      id: activity.id,
      type,
      title: titleByType[type],
      description: description,
      timestamp: activity.created_at,
      actionLabel: actionLabelByType[type],
      actionPath: actionPathByType[type]
    };
  }, []);

  const deriveContinueItem = useCallback((conversation: any | null, activities: any[]): ContinueItem | null => {
    const candidates: ContinueItem[] = [];

    if (conversation) {
      candidates.push({
        type: 'conversation',
        title: `Continue your conversation${conversation.recovery_context?.companionName ? ` with ${conversation.recovery_context.companionName}` : ' with Metgezel'}`,
        lastActivity: conversation.last_activity,
        actionPath: '/companion'
      });
    }

    const dreamActivity = activities.find(act => {
      const actType = String(act.activity_type || '').toLowerCase();
      return actType.includes('dream') || actType.includes('milestone');
    });

    if (dreamActivity) {
      candidates.push({
        type: 'dream',
        title: `Continue Dream Milestone${dreamActivity.activity_data?.title ? `: “${dreamActivity.activity_data.title}”` : ''}`,
        lastActivity: dreamActivity.created_at,
        actionPath: '/dreams'
      });
    }

    const taskActivity = activities.find(act => String(act.activity_type || '').toLowerCase().includes('task'));
    if (taskActivity) {
      candidates.push({
        type: 'task',
        title: taskActivity.activity_data?.title ? `Resume “${taskActivity.activity_data.title}”` : 'Continue your task list',
        lastActivity: taskActivity.created_at,
        actionPath: '/tasks'
      });
    }

    if (candidates.length === 0) return null;

    return candidates.sort((a, b) => {
      const aTime = a.lastActivity ? new Date(a.lastActivity).getTime() : 0;
      const bTime = b.lastActivity ? new Date(b.lastActivity).getTime() : 0;
      return bTime - aTime;
    })[0];
  }, []);

  const fetchActivityData = useCallback(async () => {
    if (!user) return;
    setActivityLoading(true);
    try {
      const { data: activitiesData } = await supabase
        .from('user_activities')
        .select('id, activity_type, activity_data, created_at')
        .eq('user_id', user.id)
        .order('created_at', { ascending: false })
        .limit(8);

      const mappedActivities = (activitiesData || []).map(mapActivityToItem);
      setRecentActivities(mappedActivities);
      setLastSynced(activitiesData?.[0]?.created_at || null);

      const { data: conversationData } = await supabase
        .from('conversation_memory')
        .select('session_id, last_activity, recovery_context')
        .eq('user_id', user.id)
        .eq('conversation_stage', 'active')
        .order('last_activity', { ascending: false })
        .limit(1);

      const conversation = conversationData?.[0] || null;
      const continueCandidate = deriveContinueItem(conversation, activitiesData || []);
      setContinueItem(continueCandidate);
    } catch (error) {
      console.error('Error loading activity data', error);
    } finally {
      setActivityLoading(false);
    }
  }, [deriveContinueItem, mapActivityToItem, user]);

  useEffect(() => {
    if (!user) {
      setRecentActivities([]);
      setContinueItem(null);
      return;
    }
    fetchActivityData();
  }, [fetchActivityData, user]);
>>>>>>> ee0a79d5
  if (showDemo) {
    return (
      <MainLayout>
        <PageContainer>
          <Button variant="ghost" onClick={() => setShowDemo(false)} className="mb-4">
            {t("index.backToHome")}
          </Button>
          <div className="bg-muted/30 rounded-3xl p-6 text-sm text-muted-foreground">
            Demo mode is currently disabled on this surface.
          </div>
        </PageContainer>
      </MainLayout>
    );
  }
<<<<<<< HEAD

  return (
    <MainLayout>
      <PageContainer maxWidth="saas" className="sm:min-h-screen flex flex-col bg-gradient-to-br from-background via-accent/5 to-primary/5 px-4 sm:px-0">
        <PageSection className="pb-4 sm:pb-8">
          <div className="flex items-start justify-between gap-4">
            <div className="space-y-2">
              <p className="text-muted-foreground text-sm">Welcome Back, {userName}</p>
              <h1 className="text-4xl sm:text-5xl font-bold font-cormorant gradient-text">SoulSync Home</h1>
              <p className="text-base text-muted-foreground">{currentSubtitle}</p>
=======
  return <MainLayout>
      <PageContainer maxWidth="saas" className="sm:min-h-screen flex flex-col justify-start sm:justify-center bg-gradient-to-br from-background via-accent/5 to-primary/5 px-4 sm:px-0">
        {/* Hero Section */}
        <PageSection className="mb-6 sm:mb-8">
          <div className="flex flex-col gap-3">
            <div className="flex flex-col sm:flex-row sm:items-center sm:justify-between gap-3">
              <div className="space-y-1">
                <p className="text-sm uppercase tracking-[0.2em] text-muted-foreground">Welcome Back</p>
                <h1 className="text-4xl sm:text-5xl font-bold font-cormorant gradient-text">
                  {safeInterpolateTranslation(user ? t("index.welcomePlainWithName") : t("index.welcomePlain"), { name: userName })}
                </h1>
              </div>
              <div className="flex items-center gap-2 text-sm text-muted-foreground" title="Last synced from your latest activity">
                <Clock className="h-4 w-4" />
                <span>{lastSynced ? `Last synced ${formatRelativeTime(lastSynced)}` : 'Last synced moments ago'}</span>
              </div>
            </div>

            <div className="rounded-2xl bg-card shadow-sm border border-border/60 p-4 sm:p-6 flex flex-col gap-2">
              <div className="text-sm text-muted-foreground">Your Quote of the Day</div>
              <PersonalizedQuoteDisplay className="text-lg sm:text-xl text-foreground font-inter" interval={4000} />
              <p className="text-sm text-muted-foreground">{currentSubtitle}</p>
>>>>>>> ee0a79d5
            </div>
            {user && isAdminUser(user) && (
              <Button onClick={() => setShowDemo(true)} variant="outline" className="font-inter h-touch">
                <Brain className="h-5 w-5 mr-2" />
                {t("index.demoButton")}
              </Button>
            )}
          </div>
        </PageSection>

<<<<<<< HEAD
        <PageSection className="grid grid-cols-1 lg:grid-cols-[1.5fr_1fr] gap-6 items-start">
          <div className="space-y-6">
            <Card variant="elevated" className="relative overflow-hidden">
              <div className="absolute inset-y-0 left-0 w-1 bg-gradient-to-b from-purple-500 to-blue-500" />
              <CardHeader className="pb-3">
                <div className="flex items-center justify-between">
                  <div className="flex items-center gap-3">
                    <Sunrise className="h-5 w-5 text-purple-500" />
                    <div>
                      <p className="text-sm text-muted-foreground">Your Quote of the Day</p>
                      <TooltipProvider>
                        <Tooltip>
                          <TooltipTrigger asChild>
                            <p className="text-xs text-muted-foreground">Last synced 2 hrs ago</p>
                          </TooltipTrigger>
                          <TooltipContent>Synced across your devices</TooltipContent>
                        </Tooltip>
                      </TooltipProvider>
                    </div>
                  </div>
                </div>
              </CardHeader>
              <CardContent className="pt-0">
                <PersonalizedQuoteDisplay className="text-lg text-foreground font-inter" interval={4000} />
              </CardContent>
            </Card>

            <Card variant="elevated" className="border-primary/20 bg-card">
              <CardHeader className="pb-3">
                <div className="flex items-center gap-3">
                  <div className={`p-3 rounded-2xl ${primaryContinuation.accent}`}>
                    <Flame className="h-6 w-6 text-primary" />
                  </div>
                  <div>
                    <p className="text-sm text-muted-foreground">Continue where you left off</p>
                    <CardTitle className="text-xl">{primaryContinuation.title}</CardTitle>
                    <CardDescription>{primaryContinuation.subtitle}</CardDescription>
                  </div>
                </div>
              </CardHeader>
              <CardFooter className="pt-0 flex flex-wrap gap-2">
                <Button size="lg" className="font-inter" onClick={primaryContinuation.onClick}>
                  {primaryContinuation.cta}
                </Button>
                {user ? (
                  <Button variant="outline" size="lg" className="font-inter" onClick={handleTutorialStart}>
                    <BookOpen className="h-5 w-5 mr-2" />
                    Take a tour
                  </Button>
                ) : (
                  <Button asChild variant="outline" size="lg" className="font-inter">
                    <Link to="/auth">
                      <LogIn className="h-5 w-5 mr-2" />
                      Sign in
                    </Link>
                  </Button>
                )}
              </CardFooter>
            </Card>

            <Card variant="elevated">
              <CardHeader className="pb-3">
                <div className="flex items-center gap-3">
                  <Sparkles className="h-5 w-5 text-primary" />
                  <div>
                    <p className="text-sm text-muted-foreground">Today’s Guidance</p>
                    <CardTitle className="text-xl">{todaysGuidance.title}</CardTitle>
                  </div>
                </div>
              </CardHeader>
              <CardContent className="pt-0">
                <p className="text-base text-muted-foreground">{todaysGuidance.message}</p>
              </CardContent>
              <CardFooter className="pt-0">
                <Button variant="ghost" size="sm" onClick={() => navigate("/dashboard")}>Expand</Button>
              </CardFooter>
            </Card>

            <Card variant="elevated">
              <CardHeader className="pb-3">
                <div className="flex items-center gap-2">
                  <Wand2 className="h-5 w-5 text-primary" />
                  <CardTitle className="text-lg">Smart Shortcuts</CardTitle>
                </div>
                <CardDescription>Jump to your most common actions</CardDescription>
              </CardHeader>
              <CardContent className="pt-0 grid grid-cols-1 sm:grid-cols-3 gap-3">
                <Button variant="outline" className="w-full justify-start" onClick={() => navigate("/coach")}>✨ Start a Conversation</Button>
                <Button variant="outline" className="w-full justify-start" onClick={() => navigate("/blueprint")}>📘 View Blueprint Highlights</Button>
                <Button variant="outline" className="w-full justify-start" onClick={() => navigate("/dreams/tasks")}>🌱 Check Growth Tasks</Button>
              </CardContent>
            </Card>
          </div>

          <div className="space-y-3">
            <Card variant="elevated" className="sticky top-4">
              <CardHeader className="pb-3">
                <div className="flex items-center gap-2">
                  <LayoutDashboard className="h-5 w-5 text-primary" />
                  <CardTitle className="text-lg">Recent Activity</CardTitle>
                </div>
                <CardDescription>The latest across conversations, tasks, dreams, and insights.</CardDescription>
              </CardHeader>
              <CardContent className="pt-0 space-y-4">
                {activityItems.length === 0 && (
                  <div className="text-sm text-muted-foreground bg-muted/30 rounded-2xl p-4">
                    No recent activity yet. Your journey updates will appear here.
                  </div>
                )}

                {activityItems.map(item => (
                  <div key={item.id} className="flex gap-3 p-3 rounded-2xl hover:bg-accent/10 transition">
                    <div className="mt-1">
                      <div className="h-10 w-10 rounded-2xl bg-muted flex items-center justify-center">
                        {item.icon}
                      </div>
                    </div>
                    <div className="flex-1 space-y-1">
                      <div className="flex items-center justify-between">
                        <p className="text-sm font-medium">{item.title}</p>
                        <span className="text-xs text-muted-foreground">{formatRelativeTime(item.timestamp)}</span>
                      </div>
                      <p className="text-sm text-muted-foreground line-clamp-2">{item.detail}</p>
                      <Button variant="ghost" size="sm" className="px-0" onClick={() => navigate(item.href)}>
                        {item.actionLabel}
                        <ArrowRight className="h-4 w-4 ml-2" />
                      </Button>
                    </div>
                  </div>
                ))}
              </CardContent>
            </Card>
          </div>
        </PageSection>
=======
        {user && (
          <PageSection className="mb-8">
            <div className="rounded-2xl bg-primary/10 border border-primary/20 p-6 sm:p-8 shadow-sm">
              <div className="flex flex-col sm:flex-row sm:items-center sm:justify-between gap-4">
                <div className="space-y-2">
                  <div className="flex items-center gap-2 text-primary font-semibold">
                    <Flame className="h-5 w-5" />
                    <span>Continue Where You Left Off</span>
                  </div>
                  <h2 className="text-2xl sm:text-3xl font-semibold text-foreground">
                    {continueItem?.title || 'You are all caught up'}
                  </h2>
                  <p className="text-muted-foreground text-sm">
                    {continueItem?.lastActivity ? `Last activity ${formatRelativeTime(continueItem.lastActivity)}` : 'Pick a focus to jump back in and keep momentum.'}
                  </p>
                </div>
                <div className="flex items-center gap-3">
                  <Button
                    size="lg"
                    onClick={() => navigate(continueItem?.actionPath || '/companion')}
                    disabled={!continueItem}
                    className="font-inter h-touch px-8"
                  >
                    Resume
                  </Button>
                </div>
              </div>
            </div>
          </PageSection>
        )}

        <PageSection className="mb-8">
          <div className="flex items-center justify-between mb-4">
            <div className="space-y-1">
              <div className="text-sm text-muted-foreground">Section 2 — Activity Stream</div>
              <h3 className="text-xl font-semibold">Recent Activity</h3>
            </div>
            {user && <Button variant="ghost" size="sm" onClick={fetchActivityData} disabled={activityLoading}>
                <RefreshCw className={cn("h-4 w-4 mr-2", activityLoading && "animate-spin")} />
                Refresh
              </Button>}
          </div>
          <div className="grid gap-4 md:grid-cols-2">
            {recentActivities.length > 0 ? recentActivities.map((activity) => {
            const iconByType: Record<ActivityType, JSX.Element> = {
              conversation: <MessageCircle className="h-5 w-5 text-primary" />, dream: <Moon className="h-5 w-5 text-primary" />, task: <ListChecks className="h-5 w-5 text-primary" />, insight: <Lightbulb className="h-5 w-5 text-primary" /> };
            return <div key={activity.id} className="rounded-xl border border-border/70 bg-card p-4 flex flex-col gap-2 shadow-sm">
                <div className="flex items-center gap-2 text-sm font-medium">
                  {iconByType[activity.type]}
                  <span>{activity.title}</span>
                </div>
                {activity.description && <p className="text-sm text-muted-foreground line-clamp-2">“{activity.description}”</p>}
                <div className="flex items-center justify-between text-xs text-muted-foreground">
                  <span>{activity.timestamp ? formatRelativeTime(activity.timestamp) : ''}</span>
                  <Button variant="ghost" size="sm" className="h-8" onClick={() => navigate(activity.actionPath)}>
                    {activity.actionLabel}
                  </Button>
                </div>
              </div>;
          }) : <div className="rounded-xl border border-dashed border-border/70 bg-card/50 p-6 text-center text-muted-foreground">
              {user ? 'No recent activity yet. Start a conversation or set a task to see updates here.' : 'Sign in to see your unified activity stream.'}
            </div>}
          </div>
        </PageSection>

        <PageSection className="mb-8 grid gap-4 md:grid-cols-2">
          <div className="rounded-2xl border border-border/70 bg-card p-6 shadow-sm flex flex-col gap-3">
            <div className="flex items-center gap-2 text-primary font-semibold">
              <Compass className="h-5 w-5" />
              <span>Today’s Guidance</span>
            </div>
            <p className="text-lg font-medium">{currentSubtitle}</p>
            <p className="text-sm text-muted-foreground">Focus on invitations, not initiation. Lean on your blueprint strengths to keep momentum.</p>
            <div className="flex gap-2">
              <Button variant="outline" size="sm" onClick={() => navigate('/blueprint')}>
                Expand
              </Button>
              <Button variant="ghost" size="sm" onClick={handleTutorialStart}>
                Take tour
              </Button>
            </div>
          </div>

          <div className="rounded-2xl border border-border/70 bg-card p-6 shadow-sm flex flex-col gap-3">
            <div className="flex items-center gap-2 text-primary font-semibold">
              <Sparkles className="h-5 w-5" />
              <span>Smart Shortcuts</span>
            </div>
            <div className="grid grid-cols-1 sm:grid-cols-2 gap-3">
              <Button variant="outline" className="justify-start h-auto py-3" onClick={() => navigate('/companion')}>
                <MessageCircle className="h-5 w-5 mr-2" />
                Start a Conversation
              </Button>
              <Button variant="outline" className="justify-start h-auto py-3" onClick={() => navigate('/blueprint')}>
                <BookOpen className="h-5 w-5 mr-2" />
                View Blueprint Highlights
              </Button>
              <Button variant="outline" className="justify-start h-auto py-3" onClick={() => navigate('/tasks')}>
                <ListChecks className="h-5 w-5 mr-2" />
                Check Growth Tasks
              </Button>
            </div>
          </div>
        </PageSection>

        {!user && <PageSection className="mb-8 text-center space-y-4">
            <div className="space-y-2">
              <h3 className="text-2xl font-semibold">Get started with SoulSync</h3>
              <p className="text-muted-foreground">Create an account to track conversations, dreams, and growth tasks in one hub.</p>
            </div>
            <div className="flex flex-col sm:flex-row justify-center gap-4">
              <Button onClick={() => navigate('/get-started')} size="lg" className="font-inter h-touch px-8">
                <ArrowRight className="h-5 w-5 mr-2" />
                {t('index.getStarted')}
              </Button>
              <Button asChild variant="outline" size="lg" className="font-inter h-touch px-8">
                <Link to="/auth">
                  <LogIn className="h-5 w-5 mr-2" />
                  {t('auth.signIn')}
                </Link>
              </Button>
            </div>
          </PageSection>}

        {user && isAdminUser(user) && <div className="flex justify-center mb-8">
            <Button onClick={() => setShowDemo(true)} variant="outline" className="font-inter h-touch">
              <Brain className="h-5 w-5 mr-2" />
              {t('index.demoButton')}
            </Button>
          </div>}
>>>>>>> ee0a79d5
      </PageContainer>

      {showTutorial && (
        <TutorialModal
          isOpen={showTutorial}
          onClose={() => setShowTutorial(false)}
          tutorialState={tutorialState}
          onContinue={continueTutorial}
          onComplete={completeTutorial}
        />
      )}
    </MainLayout>
  );
};

export default Index;<|MERGE_RESOLUTION|>--- conflicted
+++ resolved
@@ -1,29 +1,3 @@
-<<<<<<< HEAD
-import { useEffect, useMemo, useState } from "react";
-import { Link, useNavigate } from "react-router-dom";
-import {
-  ArrowRight,
-  BookOpen,
-  Brain,
-  Flame,
-  LayoutDashboard,
-  ListTodo,
-  LogIn,
-  MessagesSquare,
-  Sparkles,
-  Sunrise,
-  Target,
-  Wand2
-} from "lucide-react";
-import { toast } from "sonner";
-import MainLayout from "@/components/Layout/MainLayout";
-import { PageContainer, PageSection } from "@/components/Layout/PageContainer";
-import { Button } from "@/components/ui/button";
-import { Card, CardContent, CardDescription, CardFooter, CardHeader, CardTitle } from "@/components/ui/card";
-import { PersonalizedQuoteDisplay } from "@/components/ui/personalized-quote-display";
-import { Tooltip, TooltipContent, TooltipProvider, TooltipTrigger } from "@/components/ui/tooltip";
-import { useAuth } from "@/contexts/AuthContext";
-=======
 import { useState, useEffect, useMemo, useCallback } from "react";
 import { useNavigate, Link } from "react-router-dom";
 import { useAuth } from "@/contexts/AuthContext";
@@ -35,45 +9,11 @@
 import { Button } from "@/components/ui/button";
 import { TutorialModal } from "@/components/tutorial/TutorialModal";
 import PersonalityDemo from "@/components/personality/PersonalityDemo";
->>>>>>> ee0a79d5
 import { useSoulOrb } from "@/contexts/SoulOrbContext";
 import { useLanguage } from "@/contexts/LanguageContext";
 import { useOptimizedBlueprintData } from "@/hooks/use-optimized-blueprint-data";
 import { useTutorialFlow } from "@/hooks/use-tutorial-flow";
 import { isAdminUser } from "@/utils/isAdminUser";
-<<<<<<< HEAD
-import { useConversationRecovery } from "@/hooks/use-conversation-recovery";
-import { useResumableTasks } from "@/hooks/use-resumable-tasks";
-import { useJourneyTracking } from "@/hooks/use-journey-tracking";
-import { pieService } from "@/services/pie-service";
-import { PIEInsight } from "@/types/pie-types";
-import { TutorialModal } from "@/components/tutorial/TutorialModal";
-
-interface ActivityItem {
-  id: string;
-  type: "conversation" | "task" | "dream" | "insight";
-  title: string;
-  detail: string;
-  timestamp?: string;
-  actionLabel: string;
-  href: string;
-  icon: JSX.Element;
-}
-
-const formatRelativeTime = (timestamp?: string) => {
-  if (!timestamp) return "Just now";
-  const date = new Date(timestamp);
-  const diff = Date.now() - date.getTime();
-  const minutes = Math.floor(diff / 60000);
-  if (minutes < 1) return "Just now";
-  if (minutes < 60) return `${minutes} min ago`;
-  const hours = Math.floor(minutes / 60);
-  if (hours < 24) return `${hours} hrs ago`;
-  const days = Math.floor(hours / 24);
-  return `${days}d ago`;
-};
-
-=======
 import { supabase } from "@/integrations/supabase/client";
 import { cn } from "@/lib/utils";
 import { Sparkles, Brain, BookOpen, ArrowRight, LogIn, MessageCircle, ListChecks, Moon, Lightbulb, Clock, Flame, Compass, RefreshCw } from "lucide-react";
@@ -96,43 +36,12 @@
   lastActivity?: string;
   actionPath: string;
 }
->>>>>>> ee0a79d5
 const Index = () => {
   const { user } = useAuth();
   const { speak } = useSoulOrb();
   const navigate = useNavigate();
   const [showDemo, setShowDemo] = useState(false);
   const [showTutorial, setShowTutorial] = useState(false);
-<<<<<<< HEAD
-  const { blueprintData, hasBlueprint, loading, getDisplayName } = useOptimizedBlueprintData();
-  const { t, language } = useLanguage();
-  const { tutorialState, startTutorial, continueTutorial, completeTutorial } = useTutorialFlow();
-  const { availableRecoveries, loadAvailableRecoveries } = useConversationRecovery();
-  const { resumableTasksByGoal } = useResumableTasks();
-  const { productivityJourney, growthJourney } = useJourneyTracking();
-  const [insights, setInsights] = useState<PIEInsight[]>([]);
-
-  const fallbackInsight: PIEInsight = {
-    id: "fallback",
-    userId: user?.id || "",
-    patternId: "",
-    predictiveRuleId: "",
-    title: "Focus on invitations, not initiation.",
-    message: "Lean into your natural rhythm and respond to what lights you up.",
-    insightType: "awareness",
-    priority: "medium",
-    triggerEvent: "daily_guidance",
-    triggerTime: new Date().toISOString(),
-    deliveryTime: new Date().toISOString(),
-    expirationTime: new Date(Date.now() + 3600 * 1000).toISOString(),
-    confidence: 1,
-    delivered: false,
-    acknowledged: false,
-    communicationStyle: "concise",
-    personalizedForBlueprint: true
-  };
-
-=======
   const {
     blueprintData,
     hasBlueprint,
@@ -153,7 +62,6 @@
   const [continueItem, setContinueItem] = useState<ContinueItem | null>(null);
   const [lastSynced, setLastSynced] = useState<string | null>(null);
   const [activityLoading, setActivityLoading] = useState(false);
->>>>>>> ee0a79d5
   const welcomeMessage = useMemo(() => {
     if (!user) return null;
     return hasBlueprint ? t("index.welcomeBackReady") : t("index.createToGetStarted");
@@ -189,122 +97,9 @@
       return () => clearTimeout(timer);
     }
   }, [user, loading, welcomeMessage, speak]);
-<<<<<<< HEAD
-
-  useEffect(() => {
-    loadAvailableRecoveries();
-  }, [loadAvailableRecoveries]);
-
-  useEffect(() => {
-    const loadInsights = async () => {
-      if (!user?.id) return;
-      try {
-        await pieService.initialize(user.id);
-        const allInsights = await pieService.getCurrentInsights();
-        setInsights(allInsights.slice(0, 3));
-      } catch (error) {
-        console.error("Error loading insights", error);
-        toast.error("Could not load insights");
-      }
-    };
-
-    loadInsights();
-  }, [user?.id]);
-
-  const primaryContinuation = useMemo(() => {
-    if (availableRecoveries.length > 0) {
-      const convo = availableRecoveries[0];
-      return {
-        title: "Continue your conversation",
-        subtitle: formatRelativeTime(convo.lastActivity),
-        cta: "Resume",
-        onClick: () => navigate(`/coach?session=${convo.sessionId}`),
-        icon: <MessagesSquare className="h-5 w-5 text-orange-500" />,
-        accent: "bg-orange-50"
-      };
-    }
-
-    const milestone = growthJourney?.growth_milestones?.[0];
-    if (milestone) {
-      return {
-        title: `Continue Dream Milestone: ${milestone.title || "Milestone"}`,
-        subtitle: "Pick up where you paused",
-        cta: "Resume",
-        onClick: () => navigate("/dreams"),
-        icon: <Flame className="h-5 w-5 text-purple-500" />,
-        accent: "bg-purple-50"
-      };
-    }
-
-    const goalTasks = Array.from(resumableTasksByGoal.values()).flat();
-    if (goalTasks.length > 0) {
-      const task = goalTasks[0];
-      return {
-        title: `Jump back into: ${task.title}`,
-        subtitle: "Your progress is saved",
-        cta: "Resume",
-        onClick: () => navigate("/dreams/tasks"),
-        icon: <Target className="h-5 w-5 text-teal-500" />,
-        accent: "bg-teal-50"
-      };
-    }
-
-    return {
-      title: "Start something new",
-      subtitle: "Choose where to focus next",
-      cta: "Explore",
-      onClick: () => navigate("/dashboard"),
-      icon: <Sparkles className="h-5 w-5 text-indigo-500" />,
-      accent: "bg-indigo-50"
-    };
-  }, [availableRecoveries, growthJourney?.growth_milestones, navigate, resumableTasksByGoal]);
-
-  const activityItems = useMemo<ActivityItem[]>(() => {
-    const items: ActivityItem[] = [];
-
-    availableRecoveries.slice(0, 3).forEach((recovery, index) => {
-      items.push({
-        id: `conversation-${index}`,
-        type: "conversation",
-        title: "Conversation with Companion",
-        detail: "Pick up the thread you started.",
-        timestamp: recovery.lastActivity,
-        actionLabel: "Open Conversation",
-        href: `/coach?session=${recovery.sessionId}`,
-        icon: <MessagesSquare className="h-4 w-4 text-blue-500" />
-      });
-    });
-
-    const goalTasks = Array.from(resumableTasksByGoal.values()).flat();
-    if (goalTasks.length > 0) {
-      items.push({
-        id: "task-update",
-        type: "task",
-        title: goalTasks[0].title,
-        detail: "Task updated",
-        timestamp: productivityJourney?.last_updated,
-        actionLabel: "Open Task",
-        href: "/dreams/tasks",
-        icon: <ListTodo className="h-4 w-4 text-emerald-500" />
-      });
-    }
-
-    if (growthJourney?.growth_milestones?.length) {
-      items.push({
-        id: "dream-progress",
-        type: "dream",
-        title: "Dream milestone unlocked",
-        detail: growthJourney.growth_milestones[0]?.title || "New progress",
-        timestamp: growthJourney.last_updated,
-        actionLabel: "View Dream",
-        href: "/dreams",
-        icon: <Flame className="h-4 w-4 text-purple-500" />
-      });
-=======
   const handleTutorialStart = () => {
     if (!user) {
       return;
->>>>>>> ee0a79d5
     }
 
     if (insights.length > 0) {
@@ -347,8 +142,6 @@
     }
   };
 
-<<<<<<< HEAD
-=======
   const formatRelativeTime = useCallback((dateString?: string | null) => {
     if (!dateString) return '';
     const now = new Date();
@@ -493,7 +286,6 @@
     }
     fetchActivityData();
   }, [fetchActivityData, user]);
->>>>>>> ee0a79d5
   if (showDemo) {
     return (
       <MainLayout>
@@ -508,18 +300,6 @@
       </MainLayout>
     );
   }
-<<<<<<< HEAD
-
-  return (
-    <MainLayout>
-      <PageContainer maxWidth="saas" className="sm:min-h-screen flex flex-col bg-gradient-to-br from-background via-accent/5 to-primary/5 px-4 sm:px-0">
-        <PageSection className="pb-4 sm:pb-8">
-          <div className="flex items-start justify-between gap-4">
-            <div className="space-y-2">
-              <p className="text-muted-foreground text-sm">Welcome Back, {userName}</p>
-              <h1 className="text-4xl sm:text-5xl font-bold font-cormorant gradient-text">SoulSync Home</h1>
-              <p className="text-base text-muted-foreground">{currentSubtitle}</p>
-=======
   return <MainLayout>
       <PageContainer maxWidth="saas" className="sm:min-h-screen flex flex-col justify-start sm:justify-center bg-gradient-to-br from-background via-accent/5 to-primary/5 px-4 sm:px-0">
         {/* Hero Section */}
@@ -542,7 +322,6 @@
               <div className="text-sm text-muted-foreground">Your Quote of the Day</div>
               <PersonalizedQuoteDisplay className="text-lg sm:text-xl text-foreground font-inter" interval={4000} />
               <p className="text-sm text-muted-foreground">{currentSubtitle}</p>
->>>>>>> ee0a79d5
             </div>
             {user && isAdminUser(user) && (
               <Button onClick={() => setShowDemo(true)} variant="outline" className="font-inter h-touch">
@@ -553,142 +332,6 @@
           </div>
         </PageSection>
 
-<<<<<<< HEAD
-        <PageSection className="grid grid-cols-1 lg:grid-cols-[1.5fr_1fr] gap-6 items-start">
-          <div className="space-y-6">
-            <Card variant="elevated" className="relative overflow-hidden">
-              <div className="absolute inset-y-0 left-0 w-1 bg-gradient-to-b from-purple-500 to-blue-500" />
-              <CardHeader className="pb-3">
-                <div className="flex items-center justify-between">
-                  <div className="flex items-center gap-3">
-                    <Sunrise className="h-5 w-5 text-purple-500" />
-                    <div>
-                      <p className="text-sm text-muted-foreground">Your Quote of the Day</p>
-                      <TooltipProvider>
-                        <Tooltip>
-                          <TooltipTrigger asChild>
-                            <p className="text-xs text-muted-foreground">Last synced 2 hrs ago</p>
-                          </TooltipTrigger>
-                          <TooltipContent>Synced across your devices</TooltipContent>
-                        </Tooltip>
-                      </TooltipProvider>
-                    </div>
-                  </div>
-                </div>
-              </CardHeader>
-              <CardContent className="pt-0">
-                <PersonalizedQuoteDisplay className="text-lg text-foreground font-inter" interval={4000} />
-              </CardContent>
-            </Card>
-
-            <Card variant="elevated" className="border-primary/20 bg-card">
-              <CardHeader className="pb-3">
-                <div className="flex items-center gap-3">
-                  <div className={`p-3 rounded-2xl ${primaryContinuation.accent}`}>
-                    <Flame className="h-6 w-6 text-primary" />
-                  </div>
-                  <div>
-                    <p className="text-sm text-muted-foreground">Continue where you left off</p>
-                    <CardTitle className="text-xl">{primaryContinuation.title}</CardTitle>
-                    <CardDescription>{primaryContinuation.subtitle}</CardDescription>
-                  </div>
-                </div>
-              </CardHeader>
-              <CardFooter className="pt-0 flex flex-wrap gap-2">
-                <Button size="lg" className="font-inter" onClick={primaryContinuation.onClick}>
-                  {primaryContinuation.cta}
-                </Button>
-                {user ? (
-                  <Button variant="outline" size="lg" className="font-inter" onClick={handleTutorialStart}>
-                    <BookOpen className="h-5 w-5 mr-2" />
-                    Take a tour
-                  </Button>
-                ) : (
-                  <Button asChild variant="outline" size="lg" className="font-inter">
-                    <Link to="/auth">
-                      <LogIn className="h-5 w-5 mr-2" />
-                      Sign in
-                    </Link>
-                  </Button>
-                )}
-              </CardFooter>
-            </Card>
-
-            <Card variant="elevated">
-              <CardHeader className="pb-3">
-                <div className="flex items-center gap-3">
-                  <Sparkles className="h-5 w-5 text-primary" />
-                  <div>
-                    <p className="text-sm text-muted-foreground">Today’s Guidance</p>
-                    <CardTitle className="text-xl">{todaysGuidance.title}</CardTitle>
-                  </div>
-                </div>
-              </CardHeader>
-              <CardContent className="pt-0">
-                <p className="text-base text-muted-foreground">{todaysGuidance.message}</p>
-              </CardContent>
-              <CardFooter className="pt-0">
-                <Button variant="ghost" size="sm" onClick={() => navigate("/dashboard")}>Expand</Button>
-              </CardFooter>
-            </Card>
-
-            <Card variant="elevated">
-              <CardHeader className="pb-3">
-                <div className="flex items-center gap-2">
-                  <Wand2 className="h-5 w-5 text-primary" />
-                  <CardTitle className="text-lg">Smart Shortcuts</CardTitle>
-                </div>
-                <CardDescription>Jump to your most common actions</CardDescription>
-              </CardHeader>
-              <CardContent className="pt-0 grid grid-cols-1 sm:grid-cols-3 gap-3">
-                <Button variant="outline" className="w-full justify-start" onClick={() => navigate("/coach")}>✨ Start a Conversation</Button>
-                <Button variant="outline" className="w-full justify-start" onClick={() => navigate("/blueprint")}>📘 View Blueprint Highlights</Button>
-                <Button variant="outline" className="w-full justify-start" onClick={() => navigate("/dreams/tasks")}>🌱 Check Growth Tasks</Button>
-              </CardContent>
-            </Card>
-          </div>
-
-          <div className="space-y-3">
-            <Card variant="elevated" className="sticky top-4">
-              <CardHeader className="pb-3">
-                <div className="flex items-center gap-2">
-                  <LayoutDashboard className="h-5 w-5 text-primary" />
-                  <CardTitle className="text-lg">Recent Activity</CardTitle>
-                </div>
-                <CardDescription>The latest across conversations, tasks, dreams, and insights.</CardDescription>
-              </CardHeader>
-              <CardContent className="pt-0 space-y-4">
-                {activityItems.length === 0 && (
-                  <div className="text-sm text-muted-foreground bg-muted/30 rounded-2xl p-4">
-                    No recent activity yet. Your journey updates will appear here.
-                  </div>
-                )}
-
-                {activityItems.map(item => (
-                  <div key={item.id} className="flex gap-3 p-3 rounded-2xl hover:bg-accent/10 transition">
-                    <div className="mt-1">
-                      <div className="h-10 w-10 rounded-2xl bg-muted flex items-center justify-center">
-                        {item.icon}
-                      </div>
-                    </div>
-                    <div className="flex-1 space-y-1">
-                      <div className="flex items-center justify-between">
-                        <p className="text-sm font-medium">{item.title}</p>
-                        <span className="text-xs text-muted-foreground">{formatRelativeTime(item.timestamp)}</span>
-                      </div>
-                      <p className="text-sm text-muted-foreground line-clamp-2">{item.detail}</p>
-                      <Button variant="ghost" size="sm" className="px-0" onClick={() => navigate(item.href)}>
-                        {item.actionLabel}
-                        <ArrowRight className="h-4 w-4 ml-2" />
-                      </Button>
-                    </div>
-                  </div>
-                ))}
-              </CardContent>
-            </Card>
-          </div>
-        </PageSection>
-=======
         {user && (
           <PageSection className="mb-8">
             <div className="rounded-2xl bg-primary/10 border border-primary/20 p-6 sm:p-8 shadow-sm">
@@ -819,7 +462,6 @@
               {t('index.demoButton')}
             </Button>
           </div>}
->>>>>>> ee0a79d5
       </PageContainer>
 
       {showTutorial && (
