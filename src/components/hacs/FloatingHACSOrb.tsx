import React, { useState, useEffect, useRef } from 'react';
import { AnimatePresence, motion } from 'framer-motion';
import { IntelligentSoulOrb } from '@/components/ui/intelligent-soul-orb';
import { SpeechBubble } from '@/components/ui/speech-bubble';
import { useHacsIntelligence } from '@/hooks/use-hacs-intelligence';
import { supabase } from '@/integrations/supabase/client';
import { useHACSMicroLearning } from '@/hooks/use-hacs-micro-learning';
import { useHACSInsights } from '@/hooks/use-hacs-insights';
import { useAutonomousOrchestration } from '@/hooks/use-autonomous-orchestration';
import { usePersonalityEngine } from '@/hooks/use-personality-engine';
import { useHermeticReportStatus } from '@/hooks/use-hermetic-report-status';
import { VoiceTokenGenerator } from '@/services/voice-token-generator';
import { HACSMicroLearning } from './HACSMicroLearning';
import { HACSChatOverlay } from './HACSChatOverlay';
import { HACSInsightDisplay } from './HACSInsightDisplay';
import { ScrollArea } from '@/components/ui/scroll-area';
import { useIsMobile } from '@/hooks/use-mobile';
import { cn } from '@/lib/utils';
import { Dialog, DialogContent } from '@/components/ui/dialog';
import { useStewardIntroductionEnhanced } from '@/hooks/use-steward-introduction-enhanced';
import { useStewardIntroductionDatabase } from '@/hooks/use-steward-introduction-database';
import { useTutorialFlow } from '@/hooks/use-tutorial-flow';
import { StewardActivationCompletionScreen } from '@/components/steward/StewardActivationCompletionScreen';
import { HACSLoadingDiagnostics } from './HACSLoadingDiagnostics';
import { useGlobalChatState } from '@/hooks/use-global-chat-state';
import { useStreamingSyncState } from '@/hooks/use-streaming-sync-state';
import { useUser360 } from '@/hooks/use-user-360';
import { useBlueprintData } from '@/hooks/use-blueprint-data';
import { useUserProfile } from '@/hooks/use-user-profile';
// Phase 3: Advanced Intelligence Integration
import { useConversationRecovery } from '@/hooks/use-conversation-recovery';
import { useTieredMemory } from '@/hooks/use-tiered-memory';
import { toast } from '@/hooks/use-toast';
import { usePIEEnhancedCoach } from '@/hooks/use-pie-enhanced-coach';
import { useLanguage } from '@/contexts/LanguageContext';
import { useEnhancedFeedbackSystem } from '@/hooks/use-enhanced-feedback-system';
import { EnhancedFeedbackModal } from '@/components/feedback/EnhancedFeedbackModal';
import { useSubconsciousOrb } from '@/hooks/use-subconscious-orb';
// NEW: Multi-Dimensional XP Progression System
import { useXPProgression } from '@/hooks/use-xp-progression';
// NEW: Orb Presence Controller (Singularity Principle)
import { useOrbPresence } from '@/hooks/use-orb-presence';
import { Progress } from '@/components/ui/progress';
// Phase 1: Critical Error Recovery
import { 
  HACSErrorBoundary, 
  HACSChatErrorBoundary, 
  HACSInsightErrorBoundary, 
  HACSLearningErrorBoundary 
} from './HACSErrorBoundary';

interface FloatingHACSProps {
  className?: string;
  enablePointerFollow?: boolean;
}

export const FloatingHACSOrb: React.FC<FloatingHACSProps> = ({ className, enablePointerFollow = true }) => {
  const [showBubble, setShowBubble] = useState(false);
  const [showChat, setShowChat] = useState(false);
  const [showMicroLearning, setShowMicroLearning] = useState(false);
  const [showInsightDisplay, setShowInsightDisplay] = useState(false);
  const [showProgressInsightDisplay, setShowProgressInsightDisplay] = useState(false);
  const [orbStage, setOrbStage] = useState<"welcome" | "collecting" | "generating" | "complete">("welcome");
  const [activeModule, setActiveModule] = useState<string | undefined>();
  const [moduleActivity, setModuleActivity] = useState(false);
  const [isThinking, setIsThinking] = useState(false);
  const [showCompletionIndicator, setShowCompletionIndicator] = useState(false);
  const [showRadiantGlow, setShowRadiantGlow] = useState(false);
  const [milestoneGlow, setMilestoneGlow] = useState(false);
  const [dismissalCooldown, setDismissalCooldown] = useState(false);
  
  // Enhanced feedback system
  const [showFeedbackModal, setShowFeedbackModal] = useState(false);
  const [feedbackMessageId, setFeedbackMessageId] = useState<string>('');
  const [feedbackType, setFeedbackType] = useState<'insight' | 'question' | 'conversation'>('insight');
  
  // Global chat loading state and streaming sync
  const { subscribe } = useGlobalChatState();
  const { subscribe: subscribeStreaming } = useStreamingSyncState();
  const [chatLoading, setChatLoading] = useState(false);
  const [streamingTiming, setStreamingTiming] = useState(75);
  
  // NEW: Orb Presence System (Singularity Principle)
  const { 
    mode: orbPresenceMode, 
    isCenterLoading,
    loadingMessage,
    loadingProgress,
    startLoading: startOrbLoading,
    completeLoading: completeOrbLoading,
    setChatOpen
  } = useOrbPresence();
  
  const { intelligence, loading, refreshIntelligence } = useHacsIntelligence();
  
  // NEW: XP Progression System
  const { progress: xpProgress, loading: xpLoading } = useXPProgression();
  const { 
    hasReport: hasHermeticReport, 
    loading: hermeticLoading, 
    isGenerating: isGeneratingHermeticReport,
    progress: hermeticJobProgress,
    refreshStatus: refreshHermeticStatus,
    progressInsight,
    progressInsightReady,
    milestoneGlow: hermeticMilestoneGlow,
    clearProgressInsight
  } = useHermeticReportStatus();
  const {
    currentQuestion,
    isGenerating,
    generateMicroQuestion,
    clearCurrentQuestion,
    triggerMicroLearning
  } = useHACSMicroLearning();
  const {
    currentInsight,
    isGenerating: isGeneratingInsight,
    acknowledgeInsight,
    dismissInsight,
    triggerInsightCheck,
    // Phase 1: Queue Management
    insightQueue,
    currentInsightIndex,
    nextInsight,
    previousInsight,
    removeCurrentInsight,
    addInsightToQueue
  } = useHACSInsights();
  const insightQueueRef = useRef(insightQueue);
  
  // NEW: Add autonomous orchestration
  const { triggerIntelligentIntervention, generatePersonalizedInsight } = useAutonomousOrchestration();
  const { generateOraclePrompt, getOptimalTimingPreferences } = usePersonalityEngine();
  
  // Phase 3: Enhanced introduction system with database integration
  const {
    introductionState,
    isGeneratingReport,
    showCompletionScreen,
    startIntroduction,
    continueIntroduction,
    completeIntroductionWithReport,
    closeCompletionScreen,
    shouldStartIntroduction,
    databaseValidation
  } = useStewardIntroductionEnhanced();

  // Phase 2: Database-driven Steward Introduction validation
  const stewardDatabase = useStewardIntroductionDatabase();
  
  // Tutorial flow for completion screen
  const { startTutorial } = useTutorialFlow();

  // Mobile responsiveness
  const { isMobile } = useIsMobile();

  // Floating orb cursor follow with idle return-to-home
  const [orbPosition, setOrbPosition] = useState({ x: 0, y: 0 });
  const [isFollowing, setIsFollowing] = useState(false);
  const pointerMoveFrame = useRef<number | null>(null);
  const moveDelayTimeoutRef = useRef<NodeJS.Timeout | null>(null);
  const isHoveringRef = useRef(false);
  const idleTimeoutRef = useRef<NodeJS.Timeout | null>(null);
  const lastPointerPositionRef = useRef<{ x: number; y: number } | null>(null);
  const IDLE_TIMEOUT_MS = 2500; // Return to home after 2.5s idle
  
  // Phase 1: Comprehensive data integration (addresses 60% missing data)
  const { 
    profile: user360Profile, 
    loading: user360Loading, 
    completenessScore,
    dataAvailability 
  } = useUser360();
  
  const { 
    blueprintData, 
    loading: blueprintLoading, 
    getPersonalityTraits,
    getDisplayName,
    getBlueprintCompletionPercentage 
  } = useBlueprintData();
  
  const { 
    profile: userProfile, 
    statistics: userStatistics, 
    goals: userGoals,
    loading: userProfileLoading 
  } = useUserProfile();

  // Phase 3: Advanced Intelligence Integration (60% → 80%+ database coverage)
  const conversationRecovery = useConversationRecovery();
  const tieredMemory = useTieredMemory(userProfile?.id || '', 'hacs-orb-session');
  const pieEnhancedCoach = usePIEEnhancedCoach('guide');
  
  // Language and feedback integration
  const { language, t } = useLanguage();
  const enhancedFeedback = useEnhancedFeedbackSystem();
  
  // Shadow detection integration - Enhanced with database intelligence
  const { 
    handleOrbClick: handleShadowClick, 
    subconsciousMode, 
    patternDetected, 
    adviceReady,
    confidence: shadowConfidence,
    getSessionInsights: getSubconsciousInsights,
    processMessage // PHASE 2 FIX: Extract processMessage to wire it up
  } = useSubconsciousOrb();

  // State for database-powered whispers
  const [subconsciousWhispers, setSubconsciousWhispers] = useState<any[]>([]);
  const [databaseIntelligence, setDatabaseIntelligence] = useState<any>(null);
  const [showWhisperBubble, setShowWhisperBubble] = useState(false);
  const [currentWhisper, setCurrentWhisper] = useState<string>('');
  const [lastProcessedMessageId, setLastProcessedMessageId] = useState<string | null>(null);
  const [activeConversationSessionId, setActiveConversationSessionId] = useState<string | null>(null);

  console.log('FloatingHACSOrb render:', {
    loading,
    intelligence,
    currentQuestion,
    currentInsight,
    isGenerating,
    isGeneratingInsight,
    // Phase 3: Updated logging with database validation
    databaseShouldShow: databaseValidation.shouldShow,
    databaseLoading: databaseValidation.loading,
    databaseError: databaseValidation.error,
    introductionActive: introductionState.isActive
  });

  const shouldFollowPointer = enablePointerFollow && !isMobile;

  // Calculate home position (top-right corner)
  const getHomePosition = () => ({
    x: window.innerWidth - 100,
    y: 160 // Matches lg:top-40
  });

  // Helper to resume following from last known position
  const resumeFollowing = () => {
    if (!shouldFollowPointer || !lastPointerPositionRef.current) return;
    
    const orbSize = 64;
    const offsetX = 80;  // Close enough to catch
    const offsetY = -40;
    
    const x = Math.min(
      Math.max(lastPointerPositionRef.current.x + offsetX, orbSize),
      window.innerWidth - orbSize
    );
    const y = Math.min(
      Math.max(lastPointerPositionRef.current.y + offsetY, orbSize),
      window.innerHeight - orbSize
    );
    
    isHoveringRef.current = false;
    setIsFollowing(true);
    setOrbPosition({ x, y });
  };

  useEffect(() => {
    if (!shouldFollowPointer) return;

    // Initialize at home position
    setOrbPosition(getHomePosition());
    setIsFollowing(false);

    const returnToHome = () => {
      setIsFollowing(false);
      setOrbPosition(getHomePosition());
    };

    const handlePointerMove = (event: PointerEvent) => {
      // Always track last pointer position for resume functionality
      lastPointerPositionRef.current = { x: event.clientX, y: event.clientY };

      // Clear any pending idle timeout
      if (idleTimeoutRef.current) {
        clearTimeout(idleTimeoutRef.current);
      }

      if (isHoveringRef.current) return;

      if (pointerMoveFrame.current !== null) return;

      pointerMoveFrame.current = requestAnimationFrame(() => {
        pointerMoveFrame.current = null;

        const orbSize = 64;
        const offsetX = 80;   // Close enough to catch
        const offsetY = -40;  // Slightly above cursor

        // Clamp to viewport boundaries
        const x = Math.min(
          Math.max(event.clientX + offsetX, orbSize),
          window.innerWidth - orbSize
        );
        const y = Math.min(
          Math.max(event.clientY + offsetY, orbSize),
          window.innerHeight - orbSize
        );

        if (moveDelayTimeoutRef.current) {
          clearTimeout(moveDelayTimeoutRef.current);
        }

        moveDelayTimeoutRef.current = setTimeout(() => {
          if (isHoveringRef.current) return;
          setIsFollowing(true);
          setOrbPosition({ x, y });
        }, 100); // Reduced from 1000ms to 100ms for snappier response
      });

      // Set idle timeout to return home
      idleTimeoutRef.current = setTimeout(returnToHome, IDLE_TIMEOUT_MS);
    };

    // Touch event handler for mobile/tablet - only on finger slide
    const handleTouchMove = (event: TouchEvent) => {
      if (event.touches.length === 0) return;

      const touch = event.touches[0];
      // Always track last touch position for resume functionality
      lastPointerPositionRef.current = { x: touch.clientX, y: touch.clientY };

      // Clear any pending idle timeout
      if (idleTimeoutRef.current) {
        clearTimeout(idleTimeoutRef.current);
      }

      if (pointerMoveFrame.current !== null) return;

      pointerMoveFrame.current = requestAnimationFrame(() => {
        pointerMoveFrame.current = null;

        const orbSize = 64;
        const offsetX = 80;   // Close enough to catch
        const offsetY = -40;  // Slightly above finger

        // Clamp to viewport boundaries
        const x = Math.min(
          Math.max(touch.clientX + offsetX, orbSize),
          window.innerWidth - orbSize
        );
        const y = Math.min(
          Math.max(touch.clientY + offsetY, orbSize),
          window.innerHeight - orbSize
        );

        if (moveDelayTimeoutRef.current) {
          clearTimeout(moveDelayTimeoutRef.current);
        }

        moveDelayTimeoutRef.current = setTimeout(() => {
          if (isHoveringRef.current) return;
          setIsFollowing(true);
          setOrbPosition({ x, y });
        }, 100); // Reduced from 1000ms to 100ms for snappier response
      });

      // Set idle timeout to return home
      idleTimeoutRef.current = setTimeout(returnToHome, IDLE_TIMEOUT_MS);
    };

    // Return home when touch ends
    const handleTouchEnd = () => {
      if (idleTimeoutRef.current) {
        clearTimeout(idleTimeoutRef.current);
      }
      idleTimeoutRef.current = setTimeout(returnToHome, IDLE_TIMEOUT_MS);
    };

    const handleResize = () => {
      // Always snap back to home on resize to avoid weird off-screen states
      setOrbPosition(getHomePosition());
    };

    window.addEventListener('pointermove', handlePointerMove, { passive: true });
    window.addEventListener('touchmove', handleTouchMove, { passive: true });
    window.addEventListener('touchend', handleTouchEnd, { passive: true });
    window.addEventListener('resize', handleResize);

    return () => {
      window.removeEventListener('pointermove', handlePointerMove);
      window.removeEventListener('touchmove', handleTouchMove);
      window.removeEventListener('touchend', handleTouchEnd);
      window.removeEventListener('resize', handleResize);

      if (pointerMoveFrame.current !== null) {
        cancelAnimationFrame(pointerMoveFrame.current);
        pointerMoveFrame.current = null;
      }
      if (moveDelayTimeoutRef.current) {
        clearTimeout(moveDelayTimeoutRef.current);
        moveDelayTimeoutRef.current = null;
      }
      if (idleTimeoutRef.current) {
        clearTimeout(idleTimeoutRef.current);
        idleTimeoutRef.current = null;
      }
    };
  }, [shouldFollowPointer]);

  useEffect(() => {
    insightQueueRef.current = insightQueue;
  }, [insightQueue]);

  // Use XP-based progress if available, otherwise fall back to legacy intelligence level
  const intelligenceLevel = intelligence?.intelligence_level || 0;
  const displayProgress = xpProgress?.percent ?? intelligenceLevel;

  const isTaskMode = isGenerating || isGeneratingInsight || isGeneratingReport;

  const centerStageMessage = isGeneratingReport
    ? "Activating Soul Alchemist... Deep synthesis in progress"
    : isGenerating
      ? "Composing Dream..."
      : isGeneratingInsight
        ? "Weaving Insights..."
        : "Processing...";

  const progressValue = hermeticJobProgress ?? displayProgress;
  const progressText =
    progressValue !== undefined && progressValue !== null ? ` (${progressValue}%)` : '';

  // Phase 3: Enhanced system readiness check 
  const isSystemReady = !loading && !databaseValidation.loading && !hermeticLoading && !!intelligence;

  // Subscribe to global chat loading state and streaming timing
  useEffect(() => {
    const unsubscribe = subscribe(setChatLoading);
    return unsubscribe;
  }, [subscribe]);

  useEffect(() => {
    const unsubscribeStreaming = subscribeStreaming(setStreamingTiming);
    return unsubscribeStreaming;
  }, [subscribeStreaming]);

  // Update orb stage based on authentic HACS state + hermetic generation
  // BRIDGE FIX: Also check steward introduction's isGeneratingReport for immediate UI response
  const isStewardGeneratingReport = isGeneratingReport; // From steward introduction hook
  const isAnyReportGenerating = isGeneratingHermeticReport || isStewardGeneratingReport;
  
  // NEW: Wire hermetic generation to orb presence controller for center loading
  useEffect(() => {
    if (isGeneratingHermeticReport) {
      startOrbLoading('hermetic_generation', hermeticJobProgress || 0);
    } else {
      completeOrbLoading('hermetic_generation');
    }
  }, [isGeneratingHermeticReport, hermeticJobProgress, startOrbLoading, completeOrbLoading]);
  
  useEffect(() => {
    console.log('🎯 ORB STAGE UPDATE:', {
      isGenerating,
      isGeneratingInsight, 
      isStewardGeneratingReport,
      isGeneratingHermeticReport,
      isAnyReportGenerating,
      currentStage: orbStage
    });
    
    if (isGenerating || isGeneratingInsight || isStewardGeneratingReport || isGeneratingHermeticReport) {
      setOrbStage("generating");
    } else if (currentQuestion) {
      setOrbStage("collecting");
    } else if (currentInsight) {
      setOrbStage("complete");
    } else if (intelligenceLevel > 70) {
      setOrbStage("complete");
    } else if (intelligenceLevel > 0) {
      setOrbStage("welcome");
    } else {
      setOrbStage("welcome");
    }
  }, [isGenerating, isGeneratingInsight, isStewardGeneratingReport, isGeneratingHermeticReport, currentQuestion, currentInsight, intelligenceLevel]);

  // Monitor hermetic report completion status for glow effects
  useEffect(() => {
    console.log('🔄 HERMETIC STATUS UPDATE:', {
      hasHermeticReport,
      isGeneratingHermeticReport,
      hermeticJobProgress
    });

    // Trigger completion glow when report becomes available
    if (hasHermeticReport && !showCompletionIndicator) {
      console.log('✅ HERMETIC COMPLETE: Triggering completion glow');
      setShowCompletionIndicator(true);
      setShowRadiantGlow(true);
      setTimeout(() => {
        setShowCompletionIndicator(false);
        setShowRadiantGlow(false);
      }, 4000);
    }
  }, [hasHermeticReport, showCompletionIndicator]);

  // Show speech bubble for questions or insights - click to show only
  useEffect(() => {
    if (currentQuestion && showBubble) {
      // Auto-dismiss bubble after 15 seconds only when it's shown
      const timer = setTimeout(() => {
        setShowBubble(false);
        clearCurrentQuestion();
      }, 15000);
      return () => clearTimeout(timer);
    } else if (currentInsight && !currentInsight.acknowledged) {
      // Insights show in their own display component, no bubble needed
      setShowBubble(false);
    } else if (!currentQuestion) {
      setShowBubble(false);
    }
  }, [currentQuestion, currentInsight, showBubble, clearCurrentQuestion]);

  // PHASE 2 FIX: Wire processMessage to actually trigger on load and conversation changes
  // Subscribe to hacs_conversations for real-time processing
  useEffect(() => {
    if (!isSystemReady || !userProfile?.id) return;

    console.log('🔌 FLOATING ORBS: Wiring processMessage to conversation stream');

    const loadLatestSession = async () => {
      try {
        const { data: latestConversation, error } = await supabase
          .from('hacs_conversations')
          .select('session_id, conversation_data')
          .eq('user_id', userProfile.id)
          .order('created_at', { ascending: false })
          .limit(1)
          .maybeSingle();

        if (error) {
          console.error('⚠️ FLOATING ORBS: Unable to load latest conversation session', error);
          return;
        }

        if (latestConversation?.session_id) {
          setActiveConversationSessionId(latestConversation.session_id);
          
          // PHASE 3 FIX: Process REAL user message content, not placeholder string
          const conversationData = latestConversation.conversation_data as any;
          // Handle both array and object formats from Supabase
          const messages = Array.isArray(conversationData)
            ? conversationData
            : conversationData?.messages || [];

          if (Array.isArray(messages) && messages.length > 0) {
            const userMessages = messages.filter((m: any) => m.role === 'user');
            const latestUserMsg = userMessages[userMessages.length - 1];
            if (latestUserMsg?.content) {
              console.log('🔄 FLOATING ORBS: Processing latest user message on load', {
                contentPreview: latestUserMsg.content.substring(0, 50)
              });
              await processMessage(latestUserMsg.content, latestUserMsg.id || `initial_${Date.now()}`);
            }
          }
        }
      } catch (sessionError) {
        console.error('⚠️ FLOATING ORBS: Session lookup failed', sessionError);
      }
    };

    loadLatestSession();

    // Subscribe to hacs_conversations for real-time updates
    const channel = supabase
      .channel('orb-conversation-listener')
      .on(
        'postgres_changes',
        {
          event: '*',
          schema: 'public',
          table: 'hacs_conversations',
          filter: `user_id=eq.${userProfile.id}`
        },
        async (payload) => {
          console.log('📨 FLOATING ORBS: New conversation detected', payload);
          const newData = payload.new as any;

          if (newData?.session_id && newData.session_id !== activeConversationSessionId) {
            console.log('🆕 FLOATING ORBS: Updating active session from realtime payload');
            setActiveConversationSessionId(newData.session_id);
          }

          // Extract latest message content from conversation_data
          if (newData?.conversation_data) {
            // Handle both array and object formats from Supabase
            const messages = Array.isArray(newData.conversation_data)
              ? newData.conversation_data
              : newData.conversation_data?.messages || [];

            const userMessages = Array.isArray(messages)
              ? messages.filter((m: any) => m.role === 'user')
              : [];
            const latestMessage = userMessages[userMessages.length - 1];

            if (latestMessage?.content && latestMessage.id !== lastProcessedMessageId) {
              console.log('🔄 FLOATING ORBS: Processing new message via realtime');
              setLastProcessedMessageId(latestMessage.id);
              await processMessage(latestMessage.content, latestMessage.id || `msg_${Date.now()}`);

              const insightContext = {
                source: 'realtime_conversation',
                sessionId: newData.session_id,
                messageId: latestMessage.id || newData.id,
                role: latestMessage.role,
                module: latestMessage.module,
                timestamp: latestMessage.timestamp || newData.created_at,
                content: latestMessage.content
              };

              const realtimeInsight = await triggerInsightCheck('conversation_ended', insightContext);

              if (realtimeInsight && !insightQueueRef.current.some(insight => insight.id === realtimeInsight.id)) {
                addInsightToQueue(realtimeInsight);
              }
            }
          }
        }
      )
      .subscribe();

    return () => {
      console.log('🔌 FLOATING ORBS: Unsubscribing from conversation listener');
      supabase.removeChannel(channel);
    };
  }, [
    isSystemReady,
    userProfile?.id,
    processMessage,
    lastProcessedMessageId,
    triggerInsightCheck,
    addInsightToQueue,
    activeConversationSessionId
  ]);

  // Enhanced database intelligence fetching
  useEffect(() => {
    // Fetch database intelligence for whispers when system is ready
    if (isSystemReady && userProfile?.id && !loading && !introductionState.isActive) {
      const fetchDatabaseIntelligence = async () => {
        try {
          // Get the most recent actual session ID from conversation data
          const sessionId = activeConversationSessionId;

          if (!sessionId) {
            console.log('🔍 FLOATING ORBS: No active conversation session found for whispers');
            setSubconsciousWhispers([]);
            setDatabaseIntelligence(null);
            return;
          }

          console.log('🔍 FLOATING ORBS: Fetching database intelligence for whispers', {
            userId: userProfile.id,
            sessionId,
            note: 'Using actual conversation session ID'
          });

          const insights = await getSubconsciousInsights(userProfile.id, sessionId);
          
          if (insights && insights.subconsciousWhispers?.length > 0) {
            setSubconsciousWhispers(insights.subconsciousWhispers);
            setDatabaseIntelligence(insights.databaseIntelligence);
            
            // Show first whisper as bubble after 3 seconds
            setTimeout(() => {
              if (insights.subconsciousWhispers[0]) {
                setCurrentWhisper(insights.subconsciousWhispers[0].whisper);
                setShowWhisperBubble(true);
                
                // Auto-hide whisper after 12 seconds
                setTimeout(() => {
                  setShowWhisperBubble(false);
                }, 12000);
              }
            }, 3000);
            
            console.log('✅ FLOATING ORBS: Database intelligence loaded', {
              whispersCount: insights.subconsciousWhispers.length,
              hasElevenModules: insights.databaseIntelligence?.hasElevenModules,
              unspokenDomains: insights.databaseIntelligence?.unspokenDomainsCount
            });
          }
          
        } catch (error) {
          console.error('🚨 FLOATING ORBS: Database intelligence error:', error);
        }
      };

      // Fetch with slight delay to allow system to settle
      const timer = setTimeout(fetchDatabaseIntelligence, 2000);
      return () => clearTimeout(timer);
    }
  }, [
    isSystemReady,
    userProfile?.id,
    loading,
    introductionState.isActive,
    getSubconsciousInsights,
    activeConversationSessionId
  ]);

  // Auto-display hermetic progress insights at top-center - DISABLED (manual only)
  // useEffect(() => {
  //   if (progressInsightReady && progressInsight) {
  //     console.log('🎯 AUTO-DISPLAY: Showing hermetic progress insight automatically at top-center');
  //     setShowProgressInsightDisplay(true);
  //   }
  // }, [progressInsightReady, progressInsight]);
  // ✅ PHASE 1 FIX: Re-enabled automatic insight generation
  // Voice enabled - the system can now proactively communicate with users
  const AUTO_INSIGHTS_ENABLED = true; // Enabled for proactive insight delivery

  // REMOVED: Hermetic progress autonomous triggers (no more automatic spamming)

  // Automatic steward introduction trigger - critical missing piece
  useEffect(() => {
    // Check if we should start the steward introduction
    if (!introductionState.isActive && !introductionState.completed && shouldStartIntroduction()) {
      console.log('🎯 PHASE 3: Auto-triggering steward introduction - conditions met');
      startIntroduction();
    }
  }, [
    introductionState.isActive, 
    introductionState.completed, 
    shouldStartIntroduction, 
    startIntroduction,
    databaseValidation.shouldShow,
    databaseValidation.loading
  ]);

  // Periodic insight checking for conversation insights
  useEffect(() => {
    if (!isSystemReady || !userProfile?.id) return;
    
    console.log('💡 Setting up periodic insight checking...');
    
    // Check for insights every 30 seconds
    const checkInterval = setInterval(async () => {
      // Don't check if there's already a current insight or if we're generating
      if (currentInsight || isGenerating || isGeneratingInsight) {
        console.log('💡 Skipping insight check - already have insight or generating');
        return;
      }
      
      console.log('💡 Periodic insight check - triggering conversation_ended check');
      try {
        await triggerInsightCheck('conversation_ended', { 
          source: 'periodic_check',
          timestamp: new Date().toISOString()
        });
      } catch (error) {
        console.error('💡 Error in periodic insight check:', error);
      }
    }, 30000); // Check every 30 seconds
    
    return () => {
      console.log('💡 Cleaning up periodic insight checking');
      clearInterval(checkInterval);
    };
  }, [isSystemReady, userProfile?.id, currentInsight, isGenerating, isGeneratingInsight, triggerInsightCheck]);

  // Module activity based on current question or insight
  useEffect(() => {
    if (currentQuestion) {
      setActiveModule(currentQuestion.module);
      setModuleActivity(true);
      
      const clearTimer = setTimeout(() => {
        setModuleActivity(false);
        setActiveModule(undefined);
      }, 3000);
      
      return () => clearTimeout(clearTimer);
    } else if (currentInsight) {
      setActiveModule(currentInsight.module);
      setModuleActivity(true);
      
      const clearTimer = setTimeout(() => {
        setModuleActivity(false);
        setActiveModule(undefined);
      }, 3000);
      
      return () => clearTimeout(clearTimer);
    }
  }, [currentQuestion, currentInsight]);

  const handleOrbClick = () => {
    console.log('🎯 FloatingHACSOrb: Orb clicked', {
      hasCurrentQuestion: !!currentQuestion,
      hasUnacknowledgedInsight: !!(currentInsight && !currentInsight.acknowledged),
      adviceReady,
      patternDetected,
      progressInsightReady,
      showProgressInsightDisplay
    });

    // Priority 1: Show hermetic progress insight if available (but not already auto-displayed)
    if (progressInsightReady && progressInsight && !showProgressInsightDisplay) {
      console.log('🎯 FloatingHACSOrb: Adding hermetic progress insight to queue');
      addInsightToQueue(progressInsight);
      // Extract milestone from the progress insight to prevent stale closure
      const milestoneMatch = progressInsight.text.match(/(\d+)%/);
      const milestone = milestoneMatch ? parseInt(milestoneMatch[1]) : undefined;
      clearProgressInsight(milestone);
      return;
    }

    // Priority 2: Show shadow advice if available
    if (adviceReady) {
      const shadowAdvice = handleShadowClick();
      if (shadowAdvice) {
        console.log('🎯 FloatingHACSOrb: Showing shadow advice');
        // Use toast to show shadow advice
        toast({
          title: "Shadow Insight",
          description: shadowAdvice,
          duration: 8000,
        });
        return;
      }
    }

    // Priority 3: Show unacknowledged insight if available
    if (currentInsight && !currentInsight.acknowledged) {
      console.log('🎯 FloatingHACSOrb: Showing pending insight');
      setShowInsightDisplay(true);
      return;
    }

    // Priority 4: Show micro learning for pending questions
    if (currentQuestion) {
      console.log('🎯 FloatingHACSOrb: Opening micro learning for question');
      setShowMicroLearning(true);
      setShowBubble(false);
      return;
    }

    // Priority 5: Default to chat interface
    console.log('🎯 FloatingHACSOrb: Opening chat interface');
    setShowChat(true);
  };

  const handleBubbleClick = () => {
    if (currentQuestion) {
      setShowMicroLearning(true);
      setShowBubble(false);
    }
  };

  const handleCloseChat = () => {
    setShowChat(false);
    resumeFollowing();
  };

  const handleCloseMicroLearning = () => {
    setShowMicroLearning(false);
    setShowBubble(false);
    clearCurrentQuestion();
    resumeFollowing();
  };

  const handleLearningComplete = async (growth: number) => {
    // CRITICAL: Refresh intelligence data to show updated levels in real-time
    console.log('🎯 Learning completed, refreshing intelligence for visual update...');
    await refreshIntelligence();
    // Refresh hermetic report status in case report was generated during learning
    refreshHermeticStatus();
    
    // Show module activity based on growth
    if (growth > 0) {
      setModuleActivity(true);
      setTimeout(() => setModuleActivity(false), 2000);
    }
  };

  console.log('FloatingHACSOrb state:', { 
    loading, 
    intelligence, 
    currentQuestion, 
    currentInsight, 
    showBubble, 
    showChat, 
    showMicroLearning,
    isSystemReady,
    // Phase 3: Updated state logging
    databaseValidation: databaseValidation.shouldShow
  });
  
  // Phase 3: Show loading state when system isn't ready (disabled)
  if (false) {
    return (
      <div className="fixed bottom-6 right-6 z-50">
        <div className="flex flex-col items-end gap-2">
          {/* Show database errors if any */}
          {databaseValidation.error && (
            <div className="max-w-sm">
              <div className="p-3 bg-destructive/10 border border-destructive/20 rounded-lg">
                <div className="text-xs text-destructive">
                  Database Error: {databaseValidation.error}
                </div>
              </div>
            </div>
          )}
          
          {/* Loading orb */}
          <div className="p-4 bg-card/95 backdrop-blur border border-border rounded-lg shadow-lg">
            <div className="flex items-center gap-3">
              <IntelligentSoulOrb
                size="sm"
                stage="welcome"
                speaking={false}
                intelligenceLevel={0}
                showProgressRing={false}
                className="animate-pulse"
              />
              <div className="text-sm">
                <div className="font-medium text-card-foreground font-cormorant">
                  {loading ? t('hacs.loading') : t('hacs.systemInitializing')}
                </div>
                <div className="text-muted-foreground font-inter text-xs">
                  {databaseValidation.loading ? 'Validating blueprint...' : 'Preparing intelligence...'}
                </div>
              </div>
            </div>
          </div>
        </div>
      </div>
    );
  }

<<<<<<< HEAD
  // SINGULARITY PRINCIPLE: When in chat_avatar mode, don't render floating orb
  // The orb will morph into the chat UI as the responder avatar
  if (orbPresenceMode === 'chat_avatar') {
    console.log('🔮 FloatingHACSOrb: Singularity mode - orb morphed into chat avatar');
    return null;
  }
=======
  return (
    <HACSErrorBoundary source="FloatingHACSOrb-Main">
      <>
        {isTaskMode && (
          <div className="fixed inset-0 z-50 flex flex-col items-center justify-center bg-background/80 backdrop-blur-sm">
            <IntelligentSoulOrb
              layoutId="hacs-steward-soul"
              size="lg"
              speaking={true}
              stage="generating"
              showProgressRing={true}
            />
            <SpeechBubble
              position="top"
              isVisible={true}
              className="mt-6 max-w-xl text-center"
            >
              {centerStageMessage}
              {progressText}
            </SpeechBubble>
          </div>
        )}

        {/* Responsive positioning container - mobile aware */}
        <div
          className={cn(
            "fixed z-40 pointer-events-none",
            // Consistent top-right positioning across all screen sizes
            "top-20 right-3 sm:right-4 lg:top-40 lg:right-6",
            className
          )}
          data-task-mode={isTaskMode ? 'task' : 'idle'}
        >
          <div className="relative pointer-events-auto">
            <span className="sr-only">{centerStageMessage}</span>
            {/* Speech Bubble - responsive positioning */}
            <AnimatePresence>
              {showBubble && currentQuestion && (
                <div
                  className={cn(
                    "mb-3 cursor-pointer hover:scale-105 transition-transform",
                    // Mobile: position above orb, smaller
                    "lg:mb-3 mb-2"
                  )}
                  onClick={handleBubbleClick}
                >
                  <SpeechBubble
                    position="left"
                    isVisible={true}
                  >
                    <div className="text-xs sm:text-sm max-w-[200px] sm:max-w-[250px]">
                      <div className="font-medium text-primary mb-1 text-xs sm:text-sm">
                        {currentQuestion.module} Learning
                      </div>
                      <div className="text-xs sm:text-sm leading-tight">{currentQuestion.text}</div>
                      <div className="text-[10px] sm:text-xs text-muted-foreground mt-1">
                        Tap to answer • Quick session
                      </div>
                    </div>
                  </SpeechBubble>
                </div>
              )}
            </AnimatePresence>
>>>>>>> c9d7c9e6

  // CENTER LOADING HUB: Orb moves to center with speech bubble during major operations
  if (isCenterLoading && loadingMessage) {
    return (
      <HACSErrorBoundary source="FloatingHACSOrb-CenterLoading">
        <div className="fixed inset-0 flex items-center justify-center z-50 pointer-events-none">
          <motion.div
            initial={{ scale: 0.8, opacity: 0 }}
            animate={{ scale: 1, opacity: 1 }}
            exit={{ scale: 0.8, opacity: 0 }}
            transition={{ duration: 0.3, ease: "easeOut" }}
            className="pointer-events-auto"
          >
            <div className="relative">
              <IntelligentSoulOrb
                size="lg"
                stage="generating"
                speaking={true}
                xpProgress={displayProgress}
                intelligenceLevel={intelligenceLevel}
                showProgressRing={true}
                isThinking={true}
                moduleActivity={true}
                hermeticProgress={loadingProgress ?? 50}
                showHermeticProgress={!!loadingProgress}
                className="shadow-2xl"
              />
              
              {/* Speech bubble with loading message */}
              <SpeechBubble
                position="bottom"
                isVisible={true}
                className="absolute top-full mt-4 left-1/2 -translate-x-1/2 w-64"
              >
                <div className="text-center">
                  <div className="text-sm font-medium text-foreground mb-2">
                    {loadingMessage}
                  </div>
                  {loadingProgress !== undefined && loadingProgress > 0 && (
                    <Progress value={loadingProgress} className="h-2" />
                  )}
                </div>
              </SpeechBubble>
            </div>
          </motion.div>
        </div>
      </HACSErrorBoundary>
    );
  }

  const orbContent = (
    <div className="relative pointer-events-auto">
      {/* Speech Bubble - responsive positioning */}
      <AnimatePresence>
        {showBubble && currentQuestion && (
          <div
            className={cn(
              "mb-3 cursor-pointer hover:scale-105 transition-transform",
              // Mobile: position above orb, smaller
              "lg:mb-3 mb-2"
            )}
            onClick={handleBubbleClick}
          >
            <SpeechBubble
              position="left"
              isVisible={true}
            >
              <div className="text-xs sm:text-sm max-w-[200px] sm:max-w-[250px]">
                <div className="font-medium text-primary mb-1 text-xs sm:text-sm">
                  {currentQuestion.module} Learning
                </div>
                <div className="text-xs sm:text-sm leading-tight">{currentQuestion.text}</div>
                <div className="text-[10px] sm:text-xs text-muted-foreground mt-1">
                  Tap to answer • Quick session
                </div>
              </div>
            </SpeechBubble>
          </div>
        )}
      </AnimatePresence>

      {/* Floating Orb */}
      <motion.div
        whileHover={{ scale: 1.1 }}
        whileTap={{ scale: 0.95 }}
        className="cursor-pointer"
        onMouseEnter={() => {
          isHoveringRef.current = true;
          setIsFollowing(false);
        }}
        onMouseLeave={() => {
          // Resume following immediately when mouse leaves the orb
          resumeFollowing();
        }}
        animate={chatLoading ? {
          scale: [1, 1.05, 1],
          opacity: [0.9, 1, 0.9]
        } : {
          scale: 1,
          opacity: 1
        }}
        transition={chatLoading ? {
          duration: 2,
          repeat: Infinity,
          ease: "easeInOut"
        } : {
          duration: 0.3,
          ease: "easeOut"
        }}
      >
        <IntelligentSoulOrb
          size="sm"
          stage={orbStage}
          speaking={isGenerating || isGeneratingInsight || isGeneratingReport || isGeneratingHermeticReport}
          xpProgress={displayProgress}
          intelligenceLevel={intelligenceLevel}
          showProgressRing={displayProgress > 0}
          showIntelligenceTooltip={false}
          isThinking={isThinking || chatLoading}
          activeModule={activeModule}
          moduleActivity={moduleActivity || isGeneratingInsight || isGeneratingReport || isGeneratingHermeticReport}
          hermeticProgress={
            hasHermeticReport
              ? 100
              : isGeneratingHermeticReport && hermeticJobProgress > 0
                ? hermeticJobProgress
                : 40
          }
          showHermeticProgress={isGeneratingReport || isGeneratingHermeticReport || hasHermeticReport}
          showRadiantGlow={hasHermeticReport && showRadiantGlow}
          milestoneGlow={milestoneGlow || hermeticMilestoneGlow}
          subconsciousMode={subconsciousMode}
          patternDetected={patternDetected}
          adviceReady={adviceReady || progressInsightReady}
          onClick={() => {
            handleOrbClick();
            // Resume following after interaction settles
            setTimeout(resumeFollowing, 100);
          }}
          className="shadow-lg hover:shadow-xl transition-shadow"
        />
      </motion.div>

      {/* Blue pulse indicator for questions - clickable */}
      {currentQuestion && (
        <motion.div
          className="absolute -top-1 -right-1 w-3 h-3 bg-blue-500 rounded-full cursor-pointer"
          animate={{ scale: [1, 1.2, 1] }}
          transition={{ duration: 1, repeat: Infinity }}
          onClick={(e) => {
            e.stopPropagation();
            console.log('🔵 Blue pulse clicked - showing speech bubble');
            setShowBubble(true);
          }}
        />
      )}

      {/* Red exclamation mark for unacknowledged insights OR progress messages - clickable */}
      {((currentInsight && !currentInsight.acknowledged) || progressInsightReady || adviceReady) && (
        <motion.div
          className="absolute -top-1 -right-1 w-4 h-4 bg-red-500 rounded-full flex items-center justify-center shadow-lg cursor-pointer"
          animate={{
            scale: [1, 1.15, 1],
            boxShadow: [
              "0 0 0 0 rgba(239, 68, 68, 0.7)",
              "0 0 0 4px rgba(239, 68, 68, 0)",
              "0 0 0 0 rgba(239, 68, 68, 0)"
            ]
          }}
          transition={{ duration: 1.5, repeat: Infinity }}
          onClick={(e) => {
            e.stopPropagation();
            if (progressInsightReady) {
              console.log('🔴 Red exclamation clicked - showing progress insight');
              handleOrbClick(); // Will handle progress insight in priority order
            } else {
              console.log('🔴 Red exclamation clicked - showing insight');
              setShowInsightDisplay(true);
            }
          }}
        >
          <span className="text-white text-[10px] font-bold leading-none">!</span>
        </motion.div>
      )}
    </div>
  );

  return (
    <HACSErrorBoundary source="FloatingHACSOrb-Main">
      <>
        {/* Responsive positioning container - mobile aware */}
        {shouldFollowPointer ? (
          <motion.div
            className={cn("fixed z-40 pointer-events-none", className)}
            style={{ top: 0, left: 0 }}
            animate={{ x: orbPosition.x, y: orbPosition.y }}
            transition={{
              type: "spring",
              stiffness: isFollowing ? 9 : 150,   // 50% slower (was 18)
              damping: isFollowing ? 6 : 20,
              mass: isFollowing ? 5 : 0.8,        // Heavier for slower movement
              restDelta: 0.5
            }}
          >
            {orbContent}
          </motion.div>
        ) : (
          <div className={cn(
            "fixed z-40 pointer-events-none",
            // Consistent top-right positioning across all screen sizes
            "top-20 right-3 sm:right-4 lg:top-40 lg:right-6",
            className
          )}>
            {orbContent}
          </div>
        )}

        {/* Background Report Generation Indicator */}
        {isGeneratingReport && (
          <div className="fixed bottom-4 right-4 z-40 bg-card/95 backdrop-blur border border-border rounded-lg p-4 shadow-lg">
            <div className="flex items-center gap-3">
              <IntelligentSoulOrb
                size="sm"
                stage={isGeneratingReport ? "generating" : "complete"}
                speaking={isGeneratingReport}
                xpProgress={displayProgress}
                intelligenceLevel={intelligenceLevel}
                showProgressRing={true}
                className={isGeneratingReport ? "animate-pulse" : ""}
                hermeticProgress={
                  hasHermeticReport
                    ? 100
                    : isGeneratingReport && hermeticJobProgress > 0
                      ? hermeticJobProgress
                      : 40
                }
                showHermeticProgress={isGeneratingReport || hasHermeticReport}
                showRadiantGlow={showRadiantGlow}
              />
              {isGeneratingReport && (
                <div className="text-sm">
                  <div className="font-medium text-card-foreground">
                    Soul Alchemist Activating...
                  </div>
                  <div className="text-muted-foreground">
                    Deep synthesis in progress ({
                      hasHermeticReport
                        ? 100
                        : isGeneratingReport && hermeticJobProgress > 0
                          ? hermeticJobProgress
                          : 40
                    }%)
                  </div>
                </div>
              )}
            </div>
          </div>
        )}

      {/* Progress Insight Auto-Display - Top Center */}
      {showProgressInsightDisplay && progressInsight && (
        <HACSInsightDisplay
          insight={progressInsight}
          onAcknowledge={() => {
            console.log('🎯 AUTO-DISPLAY: Acknowledging progress insight');
            // Extract milestone from the progress insight to prevent stale closure
            const milestoneMatch = progressInsight?.text.match(/(\d+)%/);
            const milestone = milestoneMatch ? parseInt(milestoneMatch[1]) : undefined;
            setShowProgressInsightDisplay(false); // Clear display first
            clearProgressInsight(milestone);
            resumeFollowing();
          }}
          onDismiss={() => {
            console.log('🎯 AUTO-DISPLAY: Dismissing progress insight');
            // Extract milestone from the progress insight to prevent stale closure
            const milestoneMatch = progressInsight?.text.match(/(\d+)%/);
            const milestone = milestoneMatch ? parseInt(milestoneMatch[1]) : undefined;
            setShowProgressInsightDisplay(false); // Clear display first
            clearProgressInsight(milestone);
            resumeFollowing();
          }}
          position="top-center"
        />
      )}

      {/* Insight Display - Click-triggered only */}
      {showInsightDisplay && currentInsight && (
        <HACSInsightDisplay
          insight={currentInsight}
          onAcknowledge={() => {
            console.log('🎯 FloatingHACSOrb: Acknowledging insight and clearing display');
            acknowledgeInsight(currentInsight.id);
            setShowInsightDisplay(false);
            resumeFollowing();
            // CRITICAL FIX: Force clear current insight to enable chat
            setTimeout(() => {
              if (currentInsight && currentInsight.acknowledged) {
                console.log('🎯 FloatingHACSOrb: Insight acknowledged, enabling chat interactions');
              }
            }, 100);
          }}
          onDismiss={() => {
            console.log('🎯 FloatingHACSOrb: Dismissing insight and clearing display');
            dismissInsight();
            setShowInsightDisplay(false);
            resumeFollowing();
            // Add cooldown to prevent immediate reappearance
            setDismissalCooldown(true);
            setTimeout(() => {
              setDismissalCooldown(false);
            }, 5000); // 5 second cooldown
          }}
          position="below-orb-center"
          // Step 3: Pass navigation props
          currentIndex={currentInsightIndex}
          totalInsights={insightQueue.length}
          onNext={insightQueue.length > 1 ? nextInsight : undefined}
          onPrevious={insightQueue.length > 1 ? previousInsight : undefined}
        />
      )}

      {/* Subconscious Whisper Bubble - Database Intelligence */}
      {showWhisperBubble && currentWhisper && (
        <div className="fixed bottom-20 right-4 z-50">
          <SpeechBubble
            variant="whisper"
            position="top"
            isVisible={showWhisperBubble}
            className="max-w-xs"
            onClick={() => setShowWhisperBubble(false)}
          >
            {currentWhisper}
          </SpeechBubble>
        </div>
      )}

      {/* Micro Learning Modal */}
      <HACSMicroLearning
        isOpen={showMicroLearning}
        onClose={handleCloseMicroLearning}
        question={currentQuestion || undefined}
        intelligenceLevel={intelligenceLevel}
        onLearningComplete={handleLearningComplete}
      />

      {/* Chat Overlay */}
      <HACSChatOverlay
        isOpen={showChat}
        onClose={handleCloseChat}
        currentMessage={null}
        intelligenceLevel={intelligenceLevel}
      />

      {/* Steward Introduction Modal */}
      <Dialog open={introductionState.isActive} onOpenChange={() => {}}>
        <DialogContent 
          className={cn(
            "p-0 gap-0 border-border/50 flex flex-col",
            isMobile ? "max-w-[95vw]" : "max-w-md"
          )}
          style={{
            maxHeight: isMobile ? 'calc(85vh - env(safe-area-inset-bottom))' : '85vh'
          }}
        >
          <ScrollArea 
            className="flex-1 touch-pan-y overscroll-contain"
            style={{ WebkitOverflowScrolling: 'touch' }}
          >
            <motion.div
              initial={{ opacity: 0, scale: 0.95 }}
              animate={{ opacity: 1, scale: 1 }}
              exit={{ opacity: 0, scale: 0.95 }}
              className={cn("text-center pb-32", isMobile ? "p-4 pt-6" : "p-6")}
            >
              {/* Soul Alchemist Orb - Speaking State */}
              <div className="flex justify-center mb-6">
                <IntelligentSoulOrb
                  stage="collecting"
                  speaking={true}
                  pulse={true}
                  size="lg"
                  intelligenceLevel={40}
                  showProgressRing={true}
                  className="animate-pulse"
                />
              </div>
              
              <div className="mb-6">
                <h1 className="text-2xl font-bold mb-2 text-card-foreground">Blueprint Echo</h1>
                <p className="text-sm text-muted-foreground mb-4">{t('system.holisticSoulSystem')}</p>
                
                {/* Current step content */}
                {introductionState.steps && introductionState.steps[introductionState.currentStep] && (
                  <div className="mb-6">
                    <h2 className="text-lg font-semibold mb-3 text-card-foreground">
                      {introductionState.steps[introductionState.currentStep].title}
                    </h2>
                    <p className="text-muted-foreground leading-relaxed text-left bg-muted/20 p-4 rounded-lg border-l-4 border-primary">
                      "{introductionState.steps[introductionState.currentStep].message}"
                    </p>
                  </div>
                )}

                <p className="text-sm text-muted-foreground mb-2">
                  {t('hacs.soulAlchemistReady')}
                </p>
                <div className="flex items-center justify-center gap-2 text-xs text-muted-foreground">
                  <div className="w-2 h-2 bg-primary rounded-full"></div>
                  <span>{t('hacs.blueprintUnderstanding')}: 40%</span>
                </div>
              </div>

              {/* Step indicator */}
              {introductionState.steps && introductionState.steps.length > 1 && (
                <div className="flex justify-center mt-6 mb-4 space-x-2">
                  {introductionState.steps.map((_, index) => (
                    <div
                      key={index}
                      className={`w-2 h-2 rounded-full transition-colors ${
                        index === introductionState.currentStep 
                          ? 'bg-primary' 
                          : index < introductionState.currentStep 
                            ? 'bg-primary/50' 
                            : 'bg-muted-foreground/30'
                      }`}
                    />
                  ))}
                </div>
              )}
            </motion.div>
          </ScrollArea>

          {/* Continue button - Fixed at bottom */}
          {introductionState.steps && 
           introductionState.steps[introductionState.currentStep] && 
           introductionState.steps[introductionState.currentStep].showContinue && (
            <div className="shrink-0 bg-background border-t border-border/50 p-4">
              <button
                onClick={async () => {
                  // Handle final step - trigger report generation and immediately open HACSInsight display
                  if (introductionState.currentStep === introductionState.steps.length - 1) {
                    console.log('🎯 STEWARD ACTIVATION: Button clicked - triggering display immediately');
                    setShowInsightDisplay(true);
                    setDismissalCooldown(false); // Reset cooldown on activation
                    await completeIntroductionWithReport();
                  } else {
                    continueIntroduction();
                  }
                }}
                className="w-full bg-primary text-primary-foreground px-6 py-3 rounded-md hover:bg-primary/90 transition-colors font-medium min-h-[44px]"
              >
                {introductionState.currentStep === introductionState.steps.length - 1 
                  ? t('activateSteward') 
                  : t('continue')
                }
              </button>
            </div>
          )}
        </DialogContent>
      </Dialog>

      {/* NEW: Steward Activation Completion Screen (Principle #8: Only Add) */}
      <StewardActivationCompletionScreen
        isOpen={showCompletionScreen}
        onClose={closeCompletionScreen}
        onStartTutorial={startTutorial}
      />
      </>
    </HACSErrorBoundary>
  );
};<|MERGE_RESOLUTION|>--- conflicted
+++ resolved
@@ -932,78 +932,12 @@
     );
   }
 
-<<<<<<< HEAD
   // SINGULARITY PRINCIPLE: When in chat_avatar mode, don't render floating orb
   // The orb will morph into the chat UI as the responder avatar
   if (orbPresenceMode === 'chat_avatar') {
     console.log('🔮 FloatingHACSOrb: Singularity mode - orb morphed into chat avatar');
     return null;
   }
-=======
-  return (
-    <HACSErrorBoundary source="FloatingHACSOrb-Main">
-      <>
-        {isTaskMode && (
-          <div className="fixed inset-0 z-50 flex flex-col items-center justify-center bg-background/80 backdrop-blur-sm">
-            <IntelligentSoulOrb
-              layoutId="hacs-steward-soul"
-              size="lg"
-              speaking={true}
-              stage="generating"
-              showProgressRing={true}
-            />
-            <SpeechBubble
-              position="top"
-              isVisible={true}
-              className="mt-6 max-w-xl text-center"
-            >
-              {centerStageMessage}
-              {progressText}
-            </SpeechBubble>
-          </div>
-        )}
-
-        {/* Responsive positioning container - mobile aware */}
-        <div
-          className={cn(
-            "fixed z-40 pointer-events-none",
-            // Consistent top-right positioning across all screen sizes
-            "top-20 right-3 sm:right-4 lg:top-40 lg:right-6",
-            className
-          )}
-          data-task-mode={isTaskMode ? 'task' : 'idle'}
-        >
-          <div className="relative pointer-events-auto">
-            <span className="sr-only">{centerStageMessage}</span>
-            {/* Speech Bubble - responsive positioning */}
-            <AnimatePresence>
-              {showBubble && currentQuestion && (
-                <div
-                  className={cn(
-                    "mb-3 cursor-pointer hover:scale-105 transition-transform",
-                    // Mobile: position above orb, smaller
-                    "lg:mb-3 mb-2"
-                  )}
-                  onClick={handleBubbleClick}
-                >
-                  <SpeechBubble
-                    position="left"
-                    isVisible={true}
-                  >
-                    <div className="text-xs sm:text-sm max-w-[200px] sm:max-w-[250px]">
-                      <div className="font-medium text-primary mb-1 text-xs sm:text-sm">
-                        {currentQuestion.module} Learning
-                      </div>
-                      <div className="text-xs sm:text-sm leading-tight">{currentQuestion.text}</div>
-                      <div className="text-[10px] sm:text-xs text-muted-foreground mt-1">
-                        Tap to answer • Quick session
-                      </div>
-                    </div>
-                  </SpeechBubble>
-                </div>
-              )}
-            </AnimatePresence>
->>>>>>> c9d7c9e6
 
   // CENTER LOADING HUB: Orb moves to center with speech bubble during major operations
   if (isCenterLoading && loadingMessage) {
@@ -1194,6 +1128,26 @@
   return (
     <HACSErrorBoundary source="FloatingHACSOrb-Main">
       <>
+        {isTaskMode && (
+          <div className="fixed inset-0 z-50 flex flex-col items-center justify-center bg-background/80 backdrop-blur-sm">
+            <IntelligentSoulOrb
+              layoutId="hacs-steward-soul"
+              size="lg"
+              speaking={true}
+              stage="generating"
+              showProgressRing={true}
+            />
+            <SpeechBubble
+              position="top"
+              isVisible={true}
+              className="mt-6 max-w-xl text-center"
+            >
+              {centerStageMessage}
+              {progressText}
+            </SpeechBubble>
+          </div>
+        )}
+
         {/* Responsive positioning container - mobile aware */}
         {shouldFollowPointer ? (
           <motion.div
