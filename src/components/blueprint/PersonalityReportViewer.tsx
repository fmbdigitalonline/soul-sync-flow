import React, { useState, useEffect, useRef } from 'react';
import { Card, CardContent, CardHeader, CardTitle } from '@/components/ui/card';
import { Badge } from '@/components/ui/badge';
import { ScrollArea } from '@/components/ui/scroll-area';
import { Button } from '@/components/ui/button';
import { Collapsible, CollapsibleContent, CollapsibleTrigger } from '@/components/ui/collapsible';
import { Loader2, RefreshCw, Sparkles, User, Heart, Brain, Compass, Zap, Plus, Trash2, Star, ChevronDown, ChevronRight, Target, Moon, Shield, Lightbulb, Settings, MessageSquare, Users, Layers, TrendingUp, Activity, UserCheck, Palette, Gauge, Maximize2, AlertTriangle, AlertCircle } from 'lucide-react';
import { useNavigate } from 'react-router-dom';
import { useAuth } from '@/contexts/AuthContext';
import { useLanguage } from '@/contexts/LanguageContext';
import { aiPersonalityReportService, PersonalityReport } from '@/services/ai-personality-report-service';
import { hermeticPersonalityReportService, HermeticPersonalityReport } from '@/services/hermetic-personality-report-service';
import { blueprintService } from '@/services/blueprint-service';
import { useToast } from '@/hooks/use-toast';
import { useHermeticReportStatus } from '@/hooks/use-hermetic-report-status';
import { CosmicCard } from '@/components/ui/cosmic-card';
import { useResponsiveLayout } from '@/hooks/use-responsive-layout';
import { supabase } from '@/integrations/supabase/client';
import ReportModal from '@/components/ReportModal';

interface PersonalityReportViewerProps {
  className?: string;
}

export const PersonalityReportViewer: React.FC<PersonalityReportViewerProps> = ({ className }) => {
  const { user } = useAuth();
  const navigate = useNavigate();
  const { t, language } = useLanguage();
  const { toast } = useToast();
  const { spacing, getTextSize, isMobile, isUltraNarrow, isFoldDevice } = useResponsiveLayout();
  const [report, setReport] = useState<PersonalityReport | null>(null);
  const [hermeticReport, setHermeticReport] = useState<HermeticPersonalityReport | null>(null);
  const [loading, setLoading] = useState(true);
  const [generating, setGenerating] = useState(false);
  const [error, setError] = useState<string | null>(null);
  const [reportType, setReportType] = useState<'standard' | 'hermetic'>('standard');
  const [expandedSections, setExpandedSections] = useState<Record<string, boolean>>({
    overview: true,
    hermetic_laws: false,
    gate_analyses: false,
    shadow_work: false,
    system_translations: false,
    practical_framework: false,
    intelligence_analysis: false
  });
  const [isReportModalOpen, setIsReportModalOpen] = useState(false);

  // Add hermetic status hook
  const hermeticStatus = useHermeticReportStatus();
  const [purgeLoading, setPurgeLoading] = useState(false);
  
  // Add ref to prevent multiple simultaneous loads
  const loadingRef = useRef(false);

  useEffect(() => {
    loadReport();
  }, [user]);

  // FIXED: Simplified synchronization effect with loading guards
  useEffect(() => {
    // Only sync when status changes from no report to has report
    // and we don't already have the report loaded
    if (hermeticStatus.hasReport && !hermeticReport && !loadingRef.current) {
      console.log('🔄 Status sync: Hermetic report detected but not loaded - refreshing...');
      loadReport();
    }
  }, [hermeticStatus.hasReport, hermeticReport]); // Removed loading and progress from deps

  const loadReport = async () => {
    if (!user || loadingRef.current) return;
    
    loadingRef.current = true;
    setLoading(true);
    setError(null);
    
    try {
      console.log('🔍 Loading personality reports for user:', user.id);
      
      // Load both standard and Hermetic reports
      const [standardResult, hermeticResult] = await Promise.all([
        aiPersonalityReportService.getStoredReport(user.id),
        hermeticPersonalityReportService.getHermeticReport(user.id)
      ]);
      
      console.log('📊 Standard report result:', standardResult);
      console.log('🌟 Hermetic report result:', hermeticResult);
      
      // Set standard report
      if (standardResult.success && standardResult.report) {
        setReport(standardResult.report);
        console.log('✅ Standard report loaded successfully');
      }
      
      // Set Hermetic report
      if (hermeticResult.success && hermeticResult.report) {
        setHermeticReport(hermeticResult.report);
        console.log('🌟 Hermetic report loaded successfully');
        console.log('📊 Hermetic word count:', hermeticResult.report.report_content.word_count);
        console.log('📅 Hermetic report generated:', hermeticResult.report.generated_at);
        console.log('🆔 Hermetic report ID:', hermeticResult.report.id);
      } else {
        // If no hermetic report found, try recovery process for completed jobs
        console.log('[PersonalityReportViewer] No hermetic report found, attempting recovery...');
        try {
          const { hermeticRecoveryService } = await import('@/services/hermetic-recovery-service');
          const recoveryResult = await hermeticRecoveryService.triggerRecoveryForUser(user.id);
          
          if (recoveryResult.success) {
            console.log('[PersonalityReportViewer] Recovery successful, retrying report fetch...');
            // Retry loading the report after recovery
            const retryResult = await hermeticPersonalityReportService.getHermeticReport(user.id);
            if (retryResult.success && retryResult.report) {
              setHermeticReport(retryResult.report);
              console.log('🌟 Hermetic report loaded successfully after recovery');
              console.log('📊 Hermetic word count:', retryResult.report.report_content.word_count);
            } else {
              console.log('[PersonalityReportViewer] Recovery completed but report still not available');
            }
          } else {
            console.log('[PersonalityReportViewer] Recovery failed:', recoveryResult.error);
          }
        } catch (recoveryError) {
          console.error('[PersonalityReportViewer] Recovery process error:', recoveryError);
        }
      }
      
      // Determine error state
      if (!standardResult.report && !hermeticResult.report) {
        setError('No personality reports found. Generate your first report below.');
      }
      
    } catch (err) {
      const errorMessage = 'Failed to load personality reports';
      setError(errorMessage);
      console.error('💥 Error loading personality reports:', err);
    } finally {
      setLoading(false);
      loadingRef.current = false;
    }
  };

  const generateReport = async (forceRegenerate = false) => {
    if (!user) return;
    
    setGenerating(true);
    setError(null);
    
    try {
      console.log('🎭 Starting standard personality report generation...', { forceRegenerate });
      
      // First, get the user's blueprint
      const blueprintResult = await blueprintService.getActiveBlueprintData();
      
      if (blueprintResult.error || !blueprintResult.data) {
        throw new Error('No active blueprint found. Please create your blueprint first.');
      }
      
      console.log('📋 Blueprint found, generating standard report...');
      
      // Generate the personality report
      const result = await aiPersonalityReportService.generatePersonalityReport(blueprintResult.data, language);
      
      if (result.success && result.report) {
        setReport(result.report);
        toast({
          title: t('report.standardGenerated'),
          description: t('report.standardGeneratedDescription'),
        });
        console.log('✅ Standard report generated successfully');
      } else {
        throw new Error(result.error || 'Failed to generate standard personality report');
      }
    } catch (err) {
      const errorMessage = err instanceof Error ? err.message : 'Failed to generate standard personality report';
      setError(errorMessage);
      toast({
        title: t('report.generationFailed'),
        description: errorMessage,
        variant: "destructive"
      });
      console.error('💥 Error generating standard personality report:', err);
    } finally {
      setGenerating(false);
    }
  };

  const generateHermeticReport = async (forceRegenerate = false) => {
    if (!user) return;
    
    setGenerating(true);
    setError(null);
    
    try {
      console.log('🌟 Starting Backend Hermetic Report generation...', { forceRegenerate });
      
      // First, get the user's blueprint
      const blueprintResult = await blueprintService.getActiveBlueprintData();
      
      if (blueprintResult.error || !blueprintResult.data) {
        throw new Error('No active blueprint found. Please create your blueprint first.');
      }
      
      console.log('📋 Blueprint found, creating backend job...');
      
      // Create backend job instead of client-side generation
      const { data: jobData, error: jobError } = await supabase.functions.invoke('hermetic-job-creator', {
        body: {
          user_id: user.id,
          blueprint_data: blueprintResult.data,
          language: language
        }
      });

      if (jobError || !jobData?.job_id) {
        console.error('Failed to create hermetic job:', jobError);
        throw new Error('Failed to start report generation. Please try again.');
      }

      const jobId = jobData.job_id;
      console.log(`🚀 Created backend job: ${jobId}`);
      
      toast({
        title: "Report Generation Started",
        description: "Watch the floating orb's teal inner ring for real-time progress as your comprehensive hermetic report is being generated.",
      });
      
    } catch (err) {
      const errorMessage = err instanceof Error ? err.message : 'Failed to generate Hermetic personality report';
      setError(errorMessage);
      toast({
        title: t('report.generationFailed'),
        description: errorMessage,
        variant: "destructive"
      });
    } finally {
      // Always reset generating state, even if job creation succeeds
      // The actual generation progress is tracked separately by the orb
      setGenerating(false);
    }
  };

  const handleRecoveryAttempt = async () => {
    try {
      setGenerating(true);
      
      const { data: { user } } = await supabase.auth.getUser();
      if (!user) return;

      // Find completed jobs without reports
      const { data: completedJobs, error } = await supabase
        .from('hermetic_processing_jobs')
        .select('*')
        .eq('user_id', user.id)
        .eq('status', 'completed')
        .eq('progress_percentage', 100)
        .order('created_at', { ascending: false })
        .limit(1);

      if (error) throw error;

      if (!completedJobs || completedJobs.length === 0) {
        toast({
          title: "No recovery needed",
          description: "No completed jobs found that need recovery",
        });
        return;
      }

      const jobToRecover = completedJobs[0];
      console.log('🔧 Attempting to recover job:', jobToRecover.id);

      const { data: recoveryResult, error: recoveryError } = await supabase.functions.invoke('hermetic-recovery', {
        body: { job_id: jobToRecover.id }
      });

      if (recoveryError) throw recoveryError;

      if (recoveryResult?.success) {
        toast({
          title: "Recovery successful!",
          description: `Report recovered with ${recoveryResult.wordCount?.toLocaleString()} words`,
        });
        
        // Refresh the report status
        await handleRefresh();
      } else {
        throw new Error(recoveryResult?.error || 'Recovery failed');
      }

    } catch (error) {
      console.error('❌ Recovery failed:', error);
      toast({
        title: "Recovery failed",
        description: error instanceof Error ? error.message : 'Unknown error occurred',
        variant: "destructive"
      });
    } finally {
      setGenerating(false);
    }
  };

  const handleRefresh = () => {
    loadReport();
  };
  
  const handlePurgeStuckJobs = async () => {
    if (!user) return;
    
    // Show confirmation dialog
    const confirmed = window.confirm(
      "Are you sure you want to purge all stuck hermetic jobs? This action cannot be undone."
    );
    
    if (!confirmed) return;
    
    setPurgeLoading(true);
    
    try {
      console.log('🧹 Purging stuck hermetic jobs...');
      
      if (!user?.id) {
        throw new Error('User not authenticated');
      }
      
      // Call the RPC function to cleanup stuck jobs for the current user
      const { data, error } = await supabase.rpc('cleanup_stuck_hermetic_jobs' as any, {
        p_user_id: user.id
      });
      
      if (error) throw error;
      
      const cleanupCount = data || 0;
      
      toast({
        title: "Cleanup Complete",
        description: `${cleanupCount} stuck job(s) were cleaned up successfully.`,
      });
      
      // Refresh status after cleanup
      hermeticStatus.refreshStatus();
      
    } catch (error) {
      console.error('❌ Failed to purge stuck jobs:', error);
      toast({
        title: "Cleanup Failed",
        description: error instanceof Error ? error.message : 'Unknown error occurred',
        variant: "destructive"
      });
    } finally {
      setPurgeLoading(false);
    }
  };
  
  // Standalone Purge Button Component
  const PurgeStuckJobsButton = () => (
    <Button 
      onClick={handlePurgeStuckJobs}
      disabled={purgeLoading}
      variant="destructive"
      size="sm"
      className="border-red-200 text-red-600 hover:bg-red-50 bg-red-50/50"
    >
      {purgeLoading ? (
        <Loader2 className="h-3 w-3 animate-spin mr-1" />
      ) : (
        <AlertCircle className="h-3 w-3 mr-1" />
      )}
      {purgeLoading ? t('common.purging') : t('common.purgeStuckJobs')}
    </Button>
  );

  const handleRegenerate = () => {
    if (reportType === 'hermetic') {
      generateHermeticReport(true);
    } else {
      generateReport(true);
    }
  };

  // Helper function to safely render content with smart extraction
<<<<<<< HEAD
  const contentCardPadding = isMobile ? 'px-5 py-4' : 'p-4';
  const contentCardClass = `w-full max-w-full ${contentCardPadding} bg-soul-purple/10 text-soul-purple border border-soul-purple/20 rounded-lg`;
  const contentTextClass = getTextSize(isMobile ? 'text-lg' : 'text-base');
=======
  const contentCardPadding = isMobile ? 'px-4 py-3' : 'p-3';
  const contentCardClass = `w-full max-w-full ${contentCardPadding} bg-soul-purple/10 text-soul-purple border border-soul-purple/20 rounded-lg`;
  const contentTextClass = getTextSize(isMobile ? 'text-base' : 'text-sm');
>>>>>>> 687be789

  const renderSafeContent = (content: any, contentType: string = 'Unknown') => {
    if (typeof content === 'string') {
      return (
        <div className={contentCardClass}>
          <p className={`leading-relaxed whitespace-pre-wrap break-words ${contentTextClass}`}>
            {content}
          </p>
        </div>
      );
    } else if (typeof content === 'object' && content !== null) {
      // Log for developers only
      console.log(`📄 Processing ${contentType} content:`, content);
      
      // Smart content extraction from nested objects
      let extractedText: any = null;
      
      // Try common text properties
      if (content.content) extractedText = content.content;
      else if (content.text) extractedText = content.text;
      else if (content.description) extractedText = content.description;
      else if (content.summary) extractedText = content.summary;
      else if (content.analysis) extractedText = content.analysis;
      else if (content.insight) extractedText = content.insight;
      
      // If extracted text is still an object, try to flatten it
      if (extractedText && typeof extractedText === 'object') {
        if (Array.isArray(extractedText)) {
          extractedText = (extractedText as string[]).join(' ');
        } else {
          // Get all string values from the object
          const textValues = Object.values(extractedText)
            .filter(val => typeof val === 'string')
            .join(' ');
          extractedText = textValues;
        }
      }
      
      // If we have meaningful text, display it
      if (extractedText && typeof extractedText === 'string' && extractedText.trim().length > 0) {
        return (
          <div className={contentCardClass}>
            <p className={`leading-relaxed whitespace-pre-wrap break-words ${contentTextClass}`}>
              {extractedText.trim()}
            </p>
          </div>
        );
      }
      
      // If no extractable content, show user-friendly message
      return (
        <div className={`flex items-center gap-2 ${spacing.card} bg-muted/50 rounded-lg`}>
          <Loader2 className="h-4 w-4 animate-spin text-muted-foreground" />
          <p className={`text-muted-foreground ${getTextSize('text-sm')}`}>
            {language === 'nl' ? 'Inhoud wordt verwerkt...' : 'Content is being processed...'}
          </p>
        </div>
      );
    } else {
      return (
<<<<<<< HEAD
        <div className={`w-full max-w-full ${contentCardPadding} bg-muted/50 rounded-lg`}>
=======
        <div className={`w-full ${contentCardPadding} bg-muted/50 rounded-lg`}>
>>>>>>> 687be789
          <p className={`text-muted-foreground italic ${contentTextClass}`}>
            {language === 'nl' ? 'Inhoud wordt binnenkort beschikbaar' : 'Content will be available soon'}
          </p>
        </div>
      );
    }
  };

  if (loading) {
    return (
      <div className={`flex items-center justify-center ${spacing.container} ${className}`}>
        <div className="text-center">
          <Loader2 className="h-8 w-8 animate-spin text-soul-purple mx-auto mb-2" />
          <p className={`text-muted-foreground ${getTextSize('text-sm')}`}>{t('report.loading')}</p>
        </div>
      </div>
    );
  }

  if (error || (!report && !hermeticReport)) {
    return (
      <div className={`${spacing.container} ${className}`}>
        <Card>
          <CardContent className={`${spacing.card} text-center`}>
            <div className="mb-4">
              <Sparkles className="h-12 w-12 text-soul-purple mx-auto mb-4" />
              <h3 className={`font-semibold mb-2 ${getTextSize('text-lg')}`}>{t('report.title')}</h3>
              <p className={`text-muted-foreground mb-4 ${getTextSize('text-sm')} break-words`}>
                {error || t('report.noReports')}
              </p>
            </div>
            <div className="flex flex-col gap-4 justify-center w-full">
              <div className="flex flex-col sm:flex-row gap-2 justify-center">
                <Button 
                  onClick={() => generateReport(false)} 
                  disabled={generating}
                  className="bg-soul-purple hover:bg-soul-purple/90 w-full sm:w-auto"
                  size={isMobile ? "default" : "default"}
                >
                  {generating ? (
                    <>
                      <Loader2 className="h-4 w-4 mr-2 animate-spin" />
                      {t('report.generating')}
                    </>
                  ) : (
                    <>
                      <Sparkles className="h-4 w-4 mr-2" />
                      {t('report.standardReport')}
                    </>
                  )}
                </Button>
                <Button 
                  onClick={() => generateHermeticReport(false)} 
                  disabled={generating}
                  className="bg-gradient-to-r from-purple-600 to-blue-600 hover:from-purple-700 hover:to-blue-700 text-white w-full sm:w-auto"
                  size={isMobile ? "default" : "default"}
                >
                  {generating ? (
                    <>
                      <Loader2 className="h-4 w-4 mr-2 animate-spin" />
                      Creating Job...
                    </>
                  ) : (
                    <>
                      <Star className="h-4 w-4 mr-2" />
                      {t('report.hermeticReportLong')}
                    </>
                  )}
                </Button>
              </div>
              <div className="flex flex-col sm:flex-row gap-2 justify-center">
                <Button onClick={handleRefresh} variant="outline" className="w-full sm:w-auto">
                  <RefreshCw className="h-4 w-4 mr-2" />
                  {t('report.refresh')}
                </Button>
                {generating && (
                  <Button 
                    onClick={() => setGenerating(false)} 
                    variant="destructive" 
                    size="sm"
                    className="w-full sm:w-auto"
                  >
                    <Trash2 className="h-4 w-4 mr-2" />
                    Clear Loading State
                  </Button>
                )}
                {(hermeticStatus.currentStep?.includes('Report generated but not saved') || 
                  hermeticStatus.currentStep?.includes('please retry')) && (
                  <Button 
                    onClick={handleRecoveryAttempt} 
                    variant="secondary" 
                    className="w-full sm:w-auto"
                    disabled={generating}
                  >
                    <RefreshCw className="h-4 w-4 mr-2" />
                    Recover Report
                  </Button>
                )}
              </div>
            </div>
          </CardContent>
        </Card>
      </div>
    );
  }

  const sectionIcons = {
    core_personality_pattern: User,
    decision_making_style: Brain,
    relationship_style: Heart,
    life_path_purpose: Compass,
    current_energy_timing: Zap,
    integrated_summary: Sparkles
  };

  const sectionTitles = {
    core_personality_pattern: t('reportSections.corePersonalityPattern'),
    decision_making_style: t('reportSections.decisionMakingStyle'),
    relationship_style: t('reportSections.relationshipStyle'),
    life_path_purpose: t('reportSections.lifePathPurpose'),
    current_energy_timing: t('reportSections.currentEnergyTiming'),
    integrated_summary: t('reportSections.integratedSummary')
  };

  // Define the preferred order for sections
  const sectionOrder = [
    'integrated_summary',
    'core_personality_pattern',
    'decision_making_style',
    'relationship_style',
    'life_path_purpose',
    'current_energy_timing'
  ];

  // Get the current report based on type
  const currentReport = reportType === 'hermetic' ? hermeticReport : report;
  
  // Intelligence Analysis section mappings for 12 dimensions
  const intelligenceIcons = {
    identity_constructs: Shield,
    behavioral_triggers: Lightbulb,
    execution_bias: Settings,
    linguistic_fingerprint: MessageSquare,
    relationship_dynamics: Users,
    decision_architecture: Layers,
    value_hierarchy_mapping: TrendingUp,
    life_energy_flow: Activity,
    psychographic_profiling: UserCheck,
    shadow_integration_analysis: Moon,
    cognitive_bias_mapping: Palette,
    transformation_readiness_index: Gauge
  };

  const intelligenceTitles = {
    identity_constructs: 'Identity Constructs',
    behavioral_triggers: 'Behavioral Triggers',
    execution_bias: 'Execution Bias',
    linguistic_fingerprint: 'Linguistic Fingerprint',
    relationship_dynamics: 'Relationship Dynamics',
    decision_architecture: 'Decision Architecture', 
    value_hierarchy_mapping: 'Value Hierarchy Mapping',
    life_energy_flow: 'Life Energy Flow',
    psychographic_profiling: 'Psychographic Profiling',
    shadow_integration_analysis: 'Shadow Integration Analysis',
    cognitive_bias_mapping: 'Cognitive Bias Mapping',
    transformation_readiness_index: 'Transformation Readiness Index'
  };
  
  // Hermetic section mappings
  const hermeticSectionIcons = {
    hermetic_fractal_analysis: Star,
    consciousness_integration_map: Brain,
    practical_activation_framework: Zap,
    seven_laws_integration: Sparkles,
    system_translations: Compass,
    blueprint_signature: User
  };

  const hermeticSectionTitles = {
    hermetic_fractal_analysis: 'Hermetic Fractal Analysis',
    consciousness_integration_map: 'Consciousness Integration Map', 
    practical_activation_framework: 'Practical Activation Framework',
    seven_laws_integration: 'Seven Hermetic Laws Integration',
    system_translations: 'System Translations',
    blueprint_signature: 'Blueprint Signature'
  };

  const toggleSection = (sectionKey: string) => {
    setExpandedSections(prev => ({
      ...prev,
      [sectionKey]: !prev[sectionKey]
    }));
  };

  const SectionHeader = ({ title, isExpanded, onClick, icon: Icon, badge }: { 
    title: string; 
    isExpanded: boolean; 
    onClick: () => void;
    icon?: any;
    badge?: string;
  }) => (
    <button
      onClick={onClick}
      className={`w-full flex items-center justify-between ${spacing.button} ${getTextSize('text-lg')} font-semibold text-left hover:bg-muted/50 rounded-lg transition-colors`}
    >
      <div className="flex items-center gap-3">
        {Icon && <Icon className="h-5 w-5 text-soul-purple flex-shrink-0" />}
        <span>{title}</span>
        {badge && (
          <Badge variant="outline" className="bg-soul-purple/10 text-soul-purple border-soul-purple/30">
            {badge}
          </Badge>
        )}
      </div>
      {isExpanded ? <ChevronDown className="h-5 w-5" /> : <ChevronRight className="h-5 w-5" />}
    </button>
  );

  return (
    <div className={`${className} w-full max-w-full overflow-hidden`}>
      {/* Report Type Toggle */}
      {(report || hermeticReport) && (
        <div className="flex flex-col sm:flex-row gap-3 mb-6">
          <div className="flex rounded-lg border p-1 bg-muted/50">
            <Button
              variant={reportType === 'standard' ? 'default' : 'ghost'}
              size="sm"
              onClick={() => setReportType('standard')}
              disabled={!report}
              className="rounded-md px-3"
            >
              <Sparkles className="h-4 w-4 mr-2" />
              {t('report.standardReport')}
            </Button>
            <Button
              variant={reportType === 'hermetic' ? 'default' : 'ghost'}
              size="sm"
              onClick={() => setReportType('hermetic')}
              disabled={!hermeticReport}
              className="rounded-md px-3 bg-gradient-to-r from-purple-600 to-blue-600 hover:from-purple-700 hover:to-blue-700 text-white data-[state=active]:bg-gradient-to-r data-[state=active]:from-purple-600 data-[state=active]:to-blue-600"
            >
              <Star className="h-4 w-4 mr-2" />
              {t('report.hermeticReport')}
              {hermeticReport && (
                <Badge variant="outline" className="ml-2 bg-white/20 text-white border-white/30">
                  {hermeticReport.report_content.word_count}+ words
                </Badge>
              )}
            </Button>
          </div>
          
          {/* Generate missing report buttons */}
          <div className="flex gap-2">
            {!report && (
              <Button 
                onClick={() => generateReport(false)} 
                disabled={generating}
                variant="outline"
                size="sm"
              >
                {generating ? (
                  <Loader2 className="h-4 w-4 animate-spin mr-2" />
                ) : (
                  <Plus className="h-4 w-4 mr-2" />
                )}
                Generate Standard
              </Button>
            )}
            {!hermeticReport && (
              hermeticStatus.hasZombieJob ? (
                <div className="flex flex-col gap-2">
                  <div className="text-xs text-warning flex items-center gap-1">
                    <AlertTriangle className="h-3 w-3" />
                    Stuck job detected
                  </div>
                  <Button 
                    onClick={() => hermeticStatus.cleanupZombieJob?.(hermeticStatus.zombieJobInfo?.id)}
                    variant="outline"
                    size="sm"
                    className="border-warning text-warning hover:bg-warning/10"
                  >
                    <Trash2 className="h-3 w-3 mr-1" />
                    Clean Up
                  </Button>
                </div>
              ) : (
                <Button 
                  onClick={() => generateHermeticReport(false)} 
                  disabled={generating}
                  variant="outline"
                  size="sm"
                  className="border-purple-200 text-purple-600 hover:bg-purple-50"
                >
                  {generating ? (
                    <Loader2 className="h-4 w-4 animate-spin mr-2" />
                  ) : (
                    <Star className="h-4 w-4 mr-2" />
                  )}
                  Generate Hermetic
                </Button>
              )
            )}
            
            {/* Standalone Purge Stuck Jobs Button - Always Available */}
            <PurgeStuckJobsButton />
          </div>
        </div>
      )}

      <div className={`flex flex-col sm:flex-row sm:items-center justify-between mb-4 sm:mb-6 ${spacing.gap} w-full`}>
        <div className="min-w-0 flex-1">
          <h3 className={`font-bold font-display break-words ${getTextSize('text-xl')}`}>
            {reportType === 'hermetic' ? 'Hermetic Blueprint Report' : 'Personality Report'}
          </h3>
          <p className={`text-muted-foreground break-words ${getTextSize('text-sm')}`}>
            {currentReport && `${t('common.generatedOn')} ${new Date(currentReport.generated_at).toLocaleDateString(language === 'nl' ? 'nl-NL' : 'en-US')}`}
          </p>
        </div>
        <div className="flex flex-col sm:flex-row items-stretch sm:items-center gap-2 w-full sm:w-auto mt-3 sm:mt-0">
          <div className="flex gap-2 flex-wrap justify-center sm:justify-start">
            <Badge variant="outline" className="bg-soul-purple/10 text-soul-purple border-soul-purple/20">
              <Sparkles className="h-3 w-3 mr-1 flex-shrink-0" />
              <span className="truncate">{t('common.soulGenerated')}</span>
            </Badge>
            {currentReport && (
              <Badge 
                variant="outline" 
                className={
                  reportType === 'hermetic' 
                    ? "bg-gradient-to-r from-purple-100 to-blue-100 text-purple-800 border-purple-300" 
                    : "bg-blue-50 text-blue-700 border-blue-200"
                }
              >
                <span className="truncate">
                  Version {(currentReport as any).blueprint_version || '1.0'}
                </span>
              </Badge>
            )}
          </div>
          <div className="flex gap-2 w-full sm:w-auto">
            <Button 
              onClick={() => setIsReportModalOpen(true)} 
              variant="default" 
              size="sm"
              className="flex-1 sm:flex-none bg-soul-purple hover:bg-soul-purple/90"
            >
              <Maximize2 className="h-4 w-4" />
              <span className="ml-1 sm:ml-2">{t('reportModal.viewFullReport')}</span>
            </Button>
            <Button 
              onClick={handleRegenerate} 
              variant="outline" 
              size="sm"
              disabled={generating}
              className="flex-1 sm:flex-none"
            >
              {generating ? (
                <Loader2 className="h-4 w-4 animate-spin" />
              ) : (
                <Trash2 className="h-4 w-4" />
              )}
              <span className="ml-1 sm:ml-2">{generating ? t('settings.regenerating') : t('common.regenerate')}</span>
            </Button>
            <Button onClick={handleRefresh} variant="ghost" size="sm" className="flex-shrink-0">
              <RefreshCw className="h-4 w-4" />
            </Button>
          </div>
        </div>
      </div>

      <ScrollArea className="h-[600px] w-full">
        <div className={`space-y-4 sm:space-y-6 pr-2 sm:pr-4 w-full max-w-full`}>
          {(() => {
            if (!currentReport) return null;
            
            const isHermetic = reportType === 'hermetic';
            const reportContent = currentReport.report_content;
            
            // Get appropriate section mappings
            const icons = isHermetic ? hermeticSectionIcons : sectionIcons;
            const titles = isHermetic ? hermeticSectionTitles : sectionTitles;
            
            // Handle Hermetic report structure with collapsible sections
            if (isHermetic) {
              const hermeticContent = reportContent as any;
              
              // Define known sections with their configurations
              const knownSections = {
                integrated_summary: {
                  title: 'Overview',
                  icon: Sparkles,
                  badge: `${hermeticContent.word_count || 0}+ words`,
                  color: 'green',
                  key: 'overview'
                },
                seven_laws_integration: {
                  title: 'Seven Hermetic Laws Analysis',
                  icon: Star,
                  badge: `${Object.keys(hermeticContent.seven_laws_integration || {}).length} laws`,
                  color: 'purple',
                  key: 'hermetic_laws',
                  isNested: true
                },
                gate_analyses: {
                  title: 'Gate Analyses',
                  icon: Target,
                  badge: `${Object.keys(hermeticContent.gate_analyses || {}).length} gates`,
                  color: 'orange',
                  key: 'gate_analyses',
                  isNested: true
                },
                shadow_work_integration: {
                  title: 'Shadow Work Integration',
                  icon: Moon,
                  badge: 'Deep Integration',
                  color: 'indigo',
                  key: 'shadow_work',
                  isNested: true
                },
                system_translations: {
                  title: 'System Translations',
                  icon: Compass,
                  badge: `${Object.keys(hermeticContent.system_translations || {}).length} systems`,
                  color: 'blue',
                  key: 'system_translations',
                  isNested: true
                },
                practical_activation_framework: {
                  title: 'Practical Framework',
                  icon: Zap,
                  badge: 'Applications',
                  color: 'emerald',
                  key: 'practical_framework'
                },
                consciousness_integration_map: {
                  title: 'Consciousness Integration Map',
                  icon: Brain,
                  badge: 'Integration Map',
                  color: 'emerald',
                  key: 'practical_framework',
                  isSubsection: true
                },
                structured_intelligence: {
                  title: 'Enhanced Intelligence Analysis',
                  icon: Brain,
                  badge: `${Object.keys(hermeticContent.structured_intelligence || {}).length} Dimensions`,
                  color: 'primary',
                  key: 'intelligence_analysis',
                  isIntelligence: true
                }
              };

              // Define section order - Overview (integrated_summary) should always be first
              const sectionOrder = [
                'integrated_summary',  // Overview - always first
                'seven_laws_integration',
                'gate_analyses', 
                'shadow_work_integration',
                'system_translations',
                'practical_activation_framework',
                'structured_intelligence'
              ];

              // Get all available sections (both known and unknown)
              const availableSections = Object.keys(hermeticContent).filter(key => 
                key !== 'word_count' && 
                key !== 'generation_timestamp' && 
                key !== 'report_version' &&
                hermeticContent[key] && 
                (typeof hermeticContent[key] === 'string' || typeof hermeticContent[key] === 'object')
              );

              // Sort sections: ordered sections first, then remaining sections
              const orderedSections = sectionOrder.filter(section => availableSections.includes(section));
              const remainingSections = availableSections.filter(section => !sectionOrder.includes(section));
              const allSections = [...orderedSections, ...remainingSections];

              console.log('📄 All available hermetic sections (ordered):', allSections);

              // Helper function to get color classes
              const getColorClasses = (color: string) => {
                const colorMap = {
                  green: 'border-green-200 bg-gradient-to-br from-green-50 to-emerald-50',
                  purple: 'border-purple-200 bg-gradient-to-br from-purple-50 to-blue-50', 
                  orange: 'border-orange-200 bg-gradient-to-br from-orange-50 to-yellow-50',
                  indigo: 'border-indigo-200 bg-gradient-to-br from-indigo-50 to-purple-50',
                  blue: 'border-blue-200 bg-gradient-to-br from-blue-50 to-indigo-50',
                  emerald: 'border-emerald-200 bg-gradient-to-br from-emerald-50 to-green-50',
                  primary: 'border-primary/20 bg-gradient-to-br from-primary/5 to-secondary/5',
                  default: 'border-gray-200 bg-gradient-to-br from-gray-50 to-slate-50'
                };
                return colorMap[color] || colorMap.default;
              };

              // Helper function to render nested content
              const renderNestedContent = (content: any, sectionKey: string, config: any) => {
                if (!content || typeof content !== 'object') return null;

                return Object.entries(content).map(([itemKey, itemContent]) => {
                  let displayTitle = itemKey;
                  let IconComponent = config.icon;

                  // Special formatting for different section types
                  if (sectionKey === 'gate_analyses' && itemKey.startsWith('gate_')) {
                    displayTitle = `Gate ${itemKey.replace('gate_', '')}`;
                    IconComponent = Target;
                  } else if (sectionKey === 'seven_laws_integration') {
                    displayTitle = `Law of ${itemKey.charAt(0).toUpperCase() + itemKey.slice(1)}`;
                    IconComponent = Star;
                  } else {
                    displayTitle = itemKey.replace(/_/g, ' ').replace(/\b\w/g, l => l.toUpperCase());
                  }

                  return (
                    <CosmicCard key={itemKey} className={`w-full max-w-full border-${config.color}-200`}>
                      <CardHeader>
                        <CardTitle className="flex items-center gap-2">
                          <IconComponent className={`h-5 w-5 text-${config.color}-600`} />
                          <h3>{displayTitle}</h3>
                          <Badge variant="outline" className={`bg-${config.color}-100 text-${config.color}-700`}>
                            {typeof itemContent === 'string' ? `${itemContent.length} chars` : 'Object'}
                          </Badge>
                        </CardTitle>
                      </CardHeader>
                      <CardContent>
                        <div className="prose prose-sm max-w-none">
                          {renderSafeContent(itemContent, displayTitle)}
                        </div>
                      </CardContent>
                    </CosmicCard>
                  );
                });
              };

              return (
                <div className="space-y-4">
                  {allSections.map(sectionKey => {
                    const content = hermeticContent[sectionKey];
                    const config = knownSections[sectionKey];
                    
                    // Skip subsections that are handled within their parent sections
                    if (config?.isSubsection) return null;
                    
                    // Use known configuration or create default
                    const sectionConfig = config || {
                      title: sectionKey.replace(/_/g, ' ').replace(/\b\w/g, l => l.toUpperCase()),
                      icon: Lightbulb,
                      badge: typeof content === 'string' ? `${content.length} chars` : 
                             typeof content === 'object' && content ? `${Object.keys(content).length} items` : 'Content',
                      color: 'default',
                      key: sectionKey.replace(/[^a-zA-Z0-9]/g, '_')
                    };

                    const expandedKey = sectionConfig.key;
                    const isExpanded = expandedSections[expandedKey];

                    return (
                      <Card key={sectionKey} className={`w-full max-w-full ${getColorClasses(sectionConfig.color)}`}>
                        <div className={spacing.card}>
                          <SectionHeader
                            title={sectionConfig.title}
                            isExpanded={isExpanded}
                            onClick={() => toggleSection(expandedKey)}
                            icon={sectionConfig.icon}
                            badge={sectionConfig.badge}
                          />
                          
                          {isExpanded && (
                            <div className="mt-4 space-y-4">
                              {/* Handle Intelligence Analysis specially */}
                              {sectionConfig.isIntelligence && content ? (
                                Object.entries(content)
                                  .filter(([key]) => key !== 'id' && key !== 'user_id' && key !== 'personality_report_id' && key !== 'extraction_confidence' && key !== 'extraction_version' && key !== 'processing_notes' && key !== 'created_at' && key !== 'updated_at')
                                  .map(([dimensionKey, dimensionContent]) => {
                                    const IconComponent = intelligenceIcons[dimensionKey as keyof typeof intelligenceIcons] || Brain;
                                    const title = intelligenceTitles[dimensionKey as keyof typeof intelligenceTitles] || dimensionKey.replace(/_/g, ' ').replace(/\b\w/g, l => l.toUpperCase());
                                    
                                    return (
                                      <CosmicCard key={dimensionKey} className="w-full max-w-full border-primary/10 hover:border-primary/20 transition-colors">
                                        <CardHeader>
                                          <CardTitle className="flex items-center gap-2">
                                            <IconComponent className="h-5 w-5 text-primary" />
                                            <h3>{title}</h3>
                                            <Badge variant="outline" className="bg-primary/10 text-primary border-primary/30">
                                              {Array.isArray(dimensionContent) ? `${dimensionContent.length} items` : 
                                               typeof dimensionContent === 'string' ? `${dimensionContent.length} chars` : 
                                               typeof dimensionContent === 'object' && dimensionContent ? `${Object.keys(dimensionContent).length} fields` : 'Data'}
                                            </Badge>
                                          </CardTitle>
                                        </CardHeader>
                                        <CardContent>
                                          <div className="prose prose-sm max-w-none">
                                            {Array.isArray(dimensionContent) ? (
                                              <div className="space-y-2">
                                                {dimensionContent.map((item, index) => (
                                                  <div
                                                    key={index}
<<<<<<< HEAD
                                                    className={`w-full max-w-full ${contentCardPadding} bg-soul-purple/10 text-soul-purple border border-soul-purple/20 rounded-lg`}
=======
                                                    className={`w-full ${contentCardPadding} bg-soul-purple/10 text-soul-purple border border-soul-purple/20 rounded-lg`}
>>>>>>> 687be789
                                                  >
                                                    <p className={`leading-relaxed whitespace-pre-wrap break-words ${contentTextClass}`}>
                                                      {typeof item === 'string' ? item : JSON.stringify(item, null, 2)}
                                                    </p>
                                                  </div>
                                                ))}
                                              </div>
                                            ) : (
                                              renderSafeContent(dimensionContent, title)
                                            )}
                                          </div>
                                        </CardContent>
                                      </CosmicCard>
                                    );
                                  })
                              ) : sectionConfig.isNested && content && typeof content === 'object' ? (
                                /* Handle nested content (like gate_analyses, system_translations, etc.) */
                                renderNestedContent(content, sectionKey, sectionConfig)
                              ) : sectionKey === 'practical_activation_framework' ? (
                                /* Handle practical framework section with both main content and consciousness map */
                                <>
                                  <CosmicCard className="w-full max-w-full border-emerald-200">
                                    <CardHeader>
                                      <CardTitle className="flex items-center gap-2">
                                        <Zap className="h-5 w-5 text-emerald-600" />
                                        Practical Activation Framework
                                      </CardTitle>
                                    </CardHeader>
                                    <CardContent>
                                      <div className="prose prose-sm max-w-none">
                                        {renderSafeContent(content, 'Practical Framework')}
                                      </div>
                                    </CardContent>
                                  </CosmicCard>
                                  
                                  {hermeticContent.consciousness_integration_map && (
                                    <CosmicCard className="w-full max-w-full border-emerald-200">
                                      <CardHeader>
                                        <CardTitle className="flex items-center gap-2">
                                          <Brain className="h-5 w-5 text-emerald-600" />
                                          Consciousness Integration Map
                                        </CardTitle>
                                      </CardHeader>
                                      <CardContent>
                                        <div className="prose prose-sm max-w-none">
                                          {renderSafeContent(hermeticContent.consciousness_integration_map, 'Consciousness Map')}
                                        </div>
                                      </CardContent>
                                    </CosmicCard>
                                  )}
                                </>
                              ) : (
                                /* Handle simple single-content sections */
                                <CosmicCard className={`w-full max-w-full border-${sectionConfig.color}-200`}>
                                  <CardHeader>
                                    <CardTitle className="flex items-center gap-2">
                                      <sectionConfig.icon className={`h-5 w-5 text-${sectionConfig.color}-600`} />
                                      {sectionConfig.title}
                                    </CardTitle>
                                  </CardHeader>
                                  <CardContent>
                                    <div className="prose prose-sm max-w-none">
                                      {renderSafeContent(content, sectionConfig.title)}
                                    </div>
                                  </CardContent>
                                </CosmicCard>
                              )}
                            </div>
                          )}
                        </div>
                      </Card>
                    );
                  })}
                </div>
              );
            }
            
            // Standard report rendering with safe content handling
            const sortedEntries = Object.entries(reportContent).sort(([keyA], [keyB]) => {
              const indexA = sectionOrder.indexOf(keyA);
              const indexB = sectionOrder.indexOf(keyB);
              
              if (indexA !== -1 && indexB !== -1) {
                return indexA - indexB;
              }
              
              if (indexA !== -1) return -1;
              if (indexB !== -1) return 1;
              
              return 0;
            });
            
            return sortedEntries.map(([key, content]) => {
              const IconComponent = icons[key as keyof typeof icons];
              const title = titles[key as keyof typeof titles];
              
              if (!content || content === 'Content unavailable') {
                return (
                  <CosmicCard key={key} className="border-orange-200 bg-orange-50 w-full max-w-full">
                    <CardHeader className="pb-3">
                      <CardTitle className={`flex flex-col sm:flex-row sm:items-center gap-2 text-orange-800 ${getTextSize('text-lg')} break-words`}>
                         <div className="flex items-center gap-2 min-w-0">
                          {IconComponent && React.createElement(IconComponent, { className: "h-5 w-5 flex-shrink-0" })}
                          <span className="break-words">{title}</span>
                        </div>
                        <Badge variant="outline" className="bg-orange-100 text-orange-700 border-orange-300 w-fit">
                          Missing Content
                        </Badge>
                      </CardTitle>
                    </CardHeader>
                    <CardContent>
                      <p className={`text-orange-600 ${getTextSize('text-sm')} break-words`}>
                        This section content is unavailable. Try regenerating the report.
                      </p>
                    </CardContent>
                  </CosmicCard>
                );
              }
              
              return (
                <CosmicCard key={key} className="w-full max-w-full">
                  <CardHeader className="pb-3">
                    <CardTitle className={`flex flex-col sm:flex-row sm:items-center gap-2 ${getTextSize('text-lg')} break-words`}>
                       <div className="flex items-center gap-2 min-w-0">
                        {IconComponent && React.createElement(IconComponent, { className: "h-5 w-5 text-soul-purple flex-shrink-0" })}
                        <span className="break-words">{title}</span>
                      </div>
                      <Badge variant="outline" className="bg-green-50 text-green-700 border-green-200 w-fit">
                        {typeof content === 'string' ? `${content.length} chars` : 'Object'}
                      </Badge>
                    </CardTitle>
                  </CardHeader>
                  <CardContent>
                    <div className="prose prose-sm max-w-none w-full">
                      {renderSafeContent(content, title || key)}
                    </div>
                  </CardContent>
                </CosmicCard>
              );
            });
          })()}
        </div>
      </ScrollArea>

      {/* Mobile-Optimized Report Modal */}
      <ReportModal
        isOpen={isReportModalOpen}
        onClose={() => setIsReportModalOpen(false)}
        reportType={reportType}
        reportContent={
          currentReport ? (
            <div className="space-y-6">
              {/* Report Title */}
              <div className="text-center space-y-2">
                <h2 className="text-2xl font-bold text-foreground">
                  {reportType === 'hermetic' ? 'Hermetic Blueprint Report' : 'Personality Report'}
                </h2>
                <p className="text-muted-foreground">
                  {t('common.generatedOn')} {new Date(currentReport.generated_at).toLocaleDateString(language === 'nl' ? 'nl-NL' : 'en-US')}
                </p>
              </div>

              {/* Report Content */}
              <div className="space-y-8">
                {(() => {
                  if (!currentReport) return null;
                  
                  const isHermetic = reportType === 'hermetic';
                  const reportContent = currentReport.report_content;
                  
                  if (isHermetic) {
                    const hermeticContent = reportContent as any;
                    
                    // Define known sections with their configurations (same as main view)
                    const knownSections = {
                      integrated_summary: {
                        title: 'Overview',
                        icon: Sparkles,
                        badge: `${hermeticContent.word_count || 0}+ words`,
                        color: 'green',
                        key: 'overview'
                      },
                      seven_laws_integration: {
                        title: 'Seven Hermetic Laws Analysis',
                        icon: Star,
                        badge: `${Object.keys(hermeticContent.seven_laws_integration || {}).length} laws`,
                        color: 'purple',
                        key: 'hermetic_laws',
                        isNested: true
                      },
                      gate_analyses: {
                        title: 'Gate Analyses',
                        icon: Target,
                        badge: `${Object.keys(hermeticContent.gate_analyses || {}).length} gates`,
                        color: 'orange',
                        key: 'gate_analyses',
                        isNested: true
                      },
                      shadow_work_integration: {
                        title: 'Shadow Work Integration',
                        icon: Moon,
                        badge: 'Deep Integration',
                        color: 'indigo',
                        key: 'shadow_work',
                        isNested: true
                      },
                      system_translations: {
                        title: 'System Translations',
                        icon: Compass,
                        badge: `${Object.keys(hermeticContent.system_translations || {}).length} systems`,
                        color: 'blue',
                        key: 'system_translations',
                        isNested: true
                      },
                      practical_activation_framework: {
                        title: 'Practical Framework',
                        icon: Zap,
                        badge: 'Applications',
                        color: 'emerald',
                        key: 'practical_framework'
                      },
                      consciousness_integration_map: {
                        title: 'Consciousness Integration Map',
                        icon: Brain,
                        badge: 'Integration Map',
                        color: 'emerald',
                        key: 'practical_framework',
                        isSubsection: true
                      },
                      structured_intelligence: {
                        title: 'Enhanced Intelligence Analysis',
                        icon: Brain,
                        badge: `${Object.keys(hermeticContent.structured_intelligence || {}).length} Dimensions`,
                        color: 'primary',
                        key: 'intelligence_analysis',
                        isIntelligence: true
                      }
                    };

                    // Define section order - Overview (integrated_summary) should always be first
                    const sectionOrder = [
                      'integrated_summary',  // Overview - always first
                      'seven_laws_integration',
                      'gate_analyses', 
                      'shadow_work_integration',
                      'system_translations',
                      'practical_activation_framework',
                      'structured_intelligence'
                    ];

                    // Get all available sections (both known and unknown)
                    const availableSections = Object.keys(hermeticContent).filter(key => 
                      key !== 'word_count' && 
                      key !== 'generation_timestamp' && 
                      key !== 'report_version' &&
                      hermeticContent[key] && 
                      (typeof hermeticContent[key] === 'string' || typeof hermeticContent[key] === 'object')
                    );

                    // Sort sections: ordered sections first, then remaining sections
                    const orderedSections = sectionOrder.filter(section => availableSections.includes(section));
                    const remainingSections = availableSections.filter(section => !sectionOrder.includes(section));
                    const allSections = [...orderedSections, ...remainingSections];

                    // Helper function to render nested content (same as main view)
                    const renderNestedContent = (content: any, sectionKey: string, config: any) => {
                      if (!content || typeof content !== 'object') return null;

                      return Object.entries(content).map(([itemKey, itemContent]) => {
                        let displayTitle = itemKey;
                        let IconComponent = config.icon;

                        // Special formatting for different section types
                        if (sectionKey === 'gate_analyses' && itemKey.startsWith('gate_')) {
                          displayTitle = `Gate ${itemKey.replace('gate_', '')}`;
                          IconComponent = Target;
                        } else if (sectionKey === 'seven_laws_integration') {
                          displayTitle = `Law of ${itemKey.charAt(0).toUpperCase() + itemKey.slice(1)}`;
                          IconComponent = Star;
                        } else {
                          displayTitle = itemKey.replace(/_/g, ' ').replace(/\b\w/g, l => l.toUpperCase());
                        }

                        return (
                          <div key={itemKey} className="bg-accent/10 rounded-2xl p-6 border border-accent/20 mb-4">
                            <div className="flex items-center gap-3 mb-4">
                              <IconComponent className="h-6 w-6 text-primary" />
                              <h4 className="text-lg font-semibold text-foreground">{displayTitle}</h4>
                            </div>
                            <div className="prose prose-lg max-w-none">
                              {renderSafeContent(itemContent, displayTitle)}
                            </div>
                          </div>
                        );
                      });
                    };

                    return (
                      <div className="space-y-8">
                        {allSections.map(sectionKey => {
                          const content = hermeticContent[sectionKey];
                          const config = knownSections[sectionKey];
                          
                          // Skip subsections that are handled within their parent sections
                          if (config?.isSubsection) return null;
                          
                          // Use known configuration or create default
                          const sectionConfig = config || {
                            title: sectionKey.replace(/_/g, ' ').replace(/\b\w/g, l => l.toUpperCase()),
                            icon: Lightbulb,
                            badge: typeof content === 'string' ? `${content.length} chars` : 
                                   typeof content === 'object' && content ? `${Object.keys(content).length} items` : 'Content',
                            color: 'default',
                            key: sectionKey.replace(/[^a-zA-Z0-9]/g, '_')
                          };

                          return (
                            <div key={sectionKey} className="space-y-4">
                              <div className="flex items-center gap-3 mb-6">
                                <sectionConfig.icon className="h-8 w-8 text-primary" />
                                <h3 className="text-2xl font-bold text-foreground">{sectionConfig.title}</h3>
                                <Badge variant="outline" className="bg-primary/10 text-primary border-primary/30">
                                  {sectionConfig.badge}
                                </Badge>
                              </div>
                              
                              {/* Handle Intelligence Analysis specially */}
                              {sectionConfig.isIntelligence && content ? (
                                Object.entries(content)
                                  .filter(([key]) => key !== 'id' && key !== 'user_id' && key !== 'personality_report_id' && key !== 'extraction_confidence' && key !== 'extraction_version' && key !== 'processing_notes' && key !== 'created_at' && key !== 'updated_at')
                                  .map(([dimensionKey, dimensionContent]) => {
                                    const IconComponent = intelligenceIcons[dimensionKey as keyof typeof intelligenceIcons] || Brain;
                                    const title = intelligenceTitles[dimensionKey as keyof typeof intelligenceTitles] || dimensionKey.replace(/_/g, ' ').replace(/\b\w/g, l => l.toUpperCase());
                                    
                                    return (
                                      <div key={dimensionKey} className="bg-primary/5 rounded-2xl p-6 border border-primary/20 mb-4">
                                        <div className="flex items-center gap-3 mb-4">
                                          <IconComponent className="h-6 w-6 text-primary" />
                                          <h4 className="text-lg font-semibold text-foreground">{title}</h4>
                                        </div>
                                        <div className="prose prose-lg max-w-none">
                                          {Array.isArray(dimensionContent) ? (
                                            <div className="space-y-4">
                                              {dimensionContent.map((item, index) => (
                                                <div key={index} className="p-4 bg-accent/10 rounded-lg">
                                                  <p className="leading-relaxed whitespace-pre-wrap break-words">
                                                    {typeof item === 'string' ? item : JSON.stringify(item, null, 2)}
                                                  </p>
                                                </div>
                                              ))}
                                            </div>
                                          ) : (
                                            renderSafeContent(dimensionContent, title)
                                          )}
                                        </div>
                                      </div>
                                    );
                                  })
                              ) : sectionConfig.isNested && content && typeof content === 'object' ? (
                                /* Handle nested content (like gate_analyses, system_translations, etc.) */
                                renderNestedContent(content, sectionKey, sectionConfig)
                              ) : sectionKey === 'practical_activation_framework' ? (
                                /* Handle practical framework section with both main content and consciousness map */
                                <>
                                  <div className="bg-accent/10 rounded-2xl p-6 mb-4">
                                    <div className="flex items-center gap-3 mb-4">
                                      <Zap className="h-6 w-6 text-primary" />
                                      <h4 className="text-lg font-semibold text-foreground">Practical Activation Framework</h4>
                                    </div>
                                    <div className="prose prose-lg max-w-none">
                                      {renderSafeContent(content, 'Practical Framework')}
                                    </div>
                                  </div>
                                  
                                  {hermeticContent.consciousness_integration_map && (
                                    <div className="bg-accent/10 rounded-2xl p-6">
                                      <div className="flex items-center gap-3 mb-4">
                                        <Brain className="h-6 w-6 text-primary" />
                                        <h4 className="text-lg font-semibold text-foreground">Consciousness Integration Map</h4>
                                      </div>
                                      <div className="prose prose-lg max-w-none">
                                        {renderSafeContent(hermeticContent.consciousness_integration_map, 'Consciousness Map')}
                                      </div>
                                    </div>
                                  )}
                                </>
                              ) : (
                                /* Handle simple single-content sections */
                                <div className="bg-accent/10 rounded-2xl p-6">
                                  <div className="prose prose-lg max-w-none">
                                    {renderSafeContent(content, sectionConfig.title)}
                                  </div>
                                </div>
                              )}
                            </div>
                          );
                        })}
                      </div>
                    );
                  } else {
                    // Standard report rendering
                    return (
                      <div className="space-y-6">
                        {sectionOrder.map(key => {
                          const sectionContent = reportContent[key as keyof typeof reportContent];
                          const SectionIcon = sectionIcons[key as keyof typeof sectionIcons] || Sparkles;
                          const title = sectionTitles[key as keyof typeof sectionTitles] || key;
                          
                          if (!sectionContent) return null;
                          
                          return (
                            <div key={key} className="bg-accent/10 rounded-2xl p-6">
                              <div className="flex items-center gap-3 mb-4">
                                <SectionIcon className="h-6 w-6 text-primary" />
                                <h3 className="text-xl font-semibold text-foreground">{title}</h3>
                              </div>
                              <div className="prose prose-lg max-w-none">
                                {renderSafeContent(sectionContent, title)}
                              </div>
                            </div>
                          );
                        })}
                      </div>
                    );
                  }
                })()}
              </div>
            </div>
          ) : (
            <div className="text-center py-8">
              <p className="text-muted-foreground">No report content available</p>
            </div>
          )
        }
      />
    </div>
  );
};

export default PersonalityReportViewer;<|MERGE_RESOLUTION|>--- conflicted
+++ resolved
@@ -378,15 +378,9 @@
   };
 
   // Helper function to safely render content with smart extraction
-<<<<<<< HEAD
-  const contentCardPadding = isMobile ? 'px-5 py-4' : 'p-4';
-  const contentCardClass = `w-full max-w-full ${contentCardPadding} bg-soul-purple/10 text-soul-purple border border-soul-purple/20 rounded-lg`;
-  const contentTextClass = getTextSize(isMobile ? 'text-lg' : 'text-base');
-=======
   const contentCardPadding = isMobile ? 'px-4 py-3' : 'p-3';
   const contentCardClass = `w-full max-w-full ${contentCardPadding} bg-soul-purple/10 text-soul-purple border border-soul-purple/20 rounded-lg`;
   const contentTextClass = getTextSize(isMobile ? 'text-base' : 'text-sm');
->>>>>>> 687be789
 
   const renderSafeContent = (content: any, contentType: string = 'Unknown') => {
     if (typeof content === 'string') {
@@ -447,11 +441,7 @@
       );
     } else {
       return (
-<<<<<<< HEAD
-        <div className={`w-full max-w-full ${contentCardPadding} bg-muted/50 rounded-lg`}>
-=======
         <div className={`w-full ${contentCardPadding} bg-muted/50 rounded-lg`}>
->>>>>>> 687be789
           <p className={`text-muted-foreground italic ${contentTextClass}`}>
             {language === 'nl' ? 'Inhoud wordt binnenkort beschikbaar' : 'Content will be available soon'}
           </p>
@@ -1049,11 +1039,7 @@
                                                 {dimensionContent.map((item, index) => (
                                                   <div
                                                     key={index}
-<<<<<<< HEAD
-                                                    className={`w-full max-w-full ${contentCardPadding} bg-soul-purple/10 text-soul-purple border border-soul-purple/20 rounded-lg`}
-=======
                                                     className={`w-full ${contentCardPadding} bg-soul-purple/10 text-soul-purple border border-soul-purple/20 rounded-lg`}
->>>>>>> 687be789
                                                   >
                                                     <p className={`leading-relaxed whitespace-pre-wrap break-words ${contentTextClass}`}>
                                                       {typeof item === 'string' ? item : JSON.stringify(item, null, 2)}
