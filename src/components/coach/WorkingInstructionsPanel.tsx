import React, { useState, useCallback, useMemo } from 'react';
import { Card } from '@/components/ui/card';
import { Button } from '@/components/ui/button';
import { Badge } from '@/components/ui/badge';
import { Progress } from '@/components/ui/progress';
import { 
  CheckCircle2, 
  Circle, 
  Clock, 
  Wrench, 
  ArrowRight, 
  Trophy,
  Target,
  Loader2,
  AlertCircle
} from 'lucide-react';
import { WorkingInstruction, deriveCoachIntroText } from '@/services/coach-message-parser';
import { AssistanceButton } from '@/components/ui/assistance-button';
import { HelpPanel } from '@/components/ui/help-panel';
import { interactiveAssistanceService, AssistanceResponse } from '@/services/interactive-assistance-service';
import { useInstructionProgress } from '@/hooks/use-instruction-progress';
import { hermeticIntelligenceService } from '@/services/hermetic-intelligence-service';
import type { HermeticStructuredIntelligence } from '@/types/hermetic-intelligence';
import { supabase } from '@/integrations/supabase/client';
import { workingInstructionsPersistenceService } from '@/services/working-instructions-persistence-service';

interface WorkingInstructionsPanelProps {
  instructions: WorkingInstruction[];
  taskId: string;
  onInstructionComplete: (instructionId: string) => void;
  onAllInstructionsComplete: () => void;
  originalText: string;
  initialCompletedIds?: string[];
  onProgressChange?: (completedInstructionIds: string[]) => void;
}

<<<<<<< HEAD
const summarizeAssistanceResponse = (response: AssistanceResponse): string => {
=======
const formatPreviousHelpContext = (response?: AssistanceResponse): string | undefined => {
  if (!response) {
    return undefined;
  }

>>>>>>> 7b83b1a5
  const sections: string[] = [];

  if (response.content) {
    sections.push(response.content);
  }

  if (response.actionableSteps?.length) {
    const steps = response.actionableSteps
      .map((step, index) => `${index + 1}. ${step}`)
      .join('\n');
    sections.push(`Actionable steps:\n${steps}`);
  }

  if (response.toolsNeeded?.length) {
    sections.push(`Tools suggested: ${response.toolsNeeded.join(', ')}`);
  }

  if (response.successCriteria?.length) {
    const criteria = response.successCriteria
      .map((item, index) => `${index + 1}. ${item}`)
      .join('\n');
    sections.push(`Success criteria:\n${criteria}`);
  }

  if (response.timeEstimate) {
    sections.push(`Estimated time: ${response.timeEstimate}`);
  }

  return sections.join('\n\n');
};

<<<<<<< HEAD
const buildPreviousHelpContext = (response?: AssistanceResponse): string | undefined => {
  if (!response) {
    return undefined;
  }

  return response.previousHelpContext ?? summarizeAssistanceResponse(response);
};

=======
>>>>>>> 7b83b1a5
export const WorkingInstructionsPanel: React.FC<WorkingInstructionsPanelProps> = ({
  instructions,
  taskId,
  onInstructionComplete,
  onAllInstructionsComplete,
  originalText,
  initialCompletedIds = [],
  onProgressChange
}) => {
  // Use database-backed instruction progress (Principle #2: No Hardcoded Data)
  const {
    completedInstructions,
    isLoading: isLoadingProgress,
    error: progressError,
    toggleInstruction
  } = useInstructionProgress(taskId, initialCompletedIds);
  
  const [assistanceResponses, setAssistanceResponses] = useState<Map<string, AssistanceResponse>>(new Map());
  const [isRequestingHelp, setIsRequestingHelp] = useState<Map<string, boolean>>(new Map());
  const [hermeticIntelligence, setHermeticIntelligence] = useState<HermeticStructuredIntelligence | null>(null);

  // Fetch Hermetic Intelligence and persist instructions on mount
  React.useEffect(() => {
    const initialize = async () => {
      const { data: { user } } = await supabase.auth.getUser();
      if (!user) return;

      // Fetch Hermetic Intelligence
      console.log('🧠 WORKING INSTRUCTIONS: Fetching Hermetic Intelligence...');
      const result = await hermeticIntelligenceService.getStructuredIntelligence(user.id);
      
      if (result.success && result.intelligence) {
        console.log('✅ WORKING INSTRUCTIONS: Hermetic Intelligence loaded', {
          dimensions: Object.keys(result.intelligence).length,
          confidence: result.intelligence.extraction_confidence
        });
        setHermeticIntelligence(result.intelligence);
      } else {
        console.log('⚠️ WORKING INSTRUCTIONS: No Hermetic Intelligence found');
      }

      // Persist instructions to database if they don't exist
      try {
        const hasStored = await workingInstructionsPersistenceService.hasStoredInstructions(taskId);
        if (!hasStored && instructions.length > 0) {
          console.log('💾 WORKING INSTRUCTIONS: Persisting instructions to database...');
          await workingInstructionsPersistenceService.saveWorkingInstructions(taskId, instructions);
          console.log('✅ WORKING INSTRUCTIONS: Instructions saved');
        }
      } catch (error) {
        console.error('❌ WORKING INSTRUCTIONS: Failed to persist instructions', error);
        // Don't block UI on persistence errors - Principle #7: Transparent errors
      }
    };

    initialize();
  }, [taskId, instructions]);

  const handleInstructionToggle = useCallback(async (instructionId: string) => {
    await toggleInstruction(instructionId);
    
    // Trigger parent callback for legacy compatibility
    if (!completedInstructions.has(instructionId)) {
      onInstructionComplete(instructionId);
    }
  }, [toggleInstruction, completedInstructions, onInstructionComplete]);

  const handleAssistanceRequest = useCallback(async (
    instructionId: string,
    instructionTitle: string,
    type: 'stuck' | 'need_details' | 'how_to' | 'examples',
    message?: string
  ) => {
    setIsRequestingHelp(prev => new Map(prev).set(instructionId, true));

    try {
      const instruction = instructions.find(i => i.id === instructionId);
      const previousResponse = assistanceResponses.get(instructionId);
<<<<<<< HEAD
      const previousHelp = buildPreviousHelpContext(previousResponse);
=======
      const previousHelp = formatPreviousHelpContext(previousResponse);
>>>>>>> 7b83b1a5

      console.log('🔍 WORKING INSTRUCTIONS: Requesting assistance', {
        instructionId,
        instructionTitle,
        type,
        hasHermeticIntelligence: !!hermeticIntelligence,
        hasPreviousHelp: !!previousHelp
      });

      const response = await interactiveAssistanceService.requestAssistance(
        instructionId,
        instructionTitle,
        type,
        {
          instruction,
          description: instruction?.description,
          timeEstimate: instruction?.timeEstimate,
          toolsNeeded: instruction?.toolsNeeded,
          hermeticIntelligence // Pass Hermetic Intelligence for personalization
        },
        message,
        previousHelp
      );
<<<<<<< HEAD
      const previousContext = previousHelp;
      const currentSummary = summarizeAssistanceResponse(response);
      const aggregatedContext = previousContext
        ? `${previousContext}\n\n---\n\n${currentSummary}`
        : currentSummary;

      const enrichedResponse: AssistanceResponse = {
        ...response,
        isFollowUp: !!previousResponse,
        followUpDepth: previousResponse ? (previousResponse.followUpDepth ?? 0) + 1 : 0,
        previousHelpContext: aggregatedContext
      };

      setAssistanceResponses(prev => new Map(prev).set(instructionId, enrichedResponse));
=======

      setAssistanceResponses(prev => new Map(prev).set(instructionId, response));
>>>>>>> 7b83b1a5
    } catch (error) {
      console.error('Failed to get assistance:', error);
    } finally {
      setIsRequestingHelp(prev => {
        const updated = new Map(prev);
        updated.delete(instructionId);
        return updated;
      });
    }
  }, [instructions, hermeticIntelligence, assistanceResponses]);

  React.useEffect(() => {
    if (onProgressChange) {
      onProgressChange(Array.from(completedInstructions));
    }
  }, [completedInstructions, onProgressChange]);

  const completedCount = completedInstructions.size;
  const totalCount = instructions.length;
  const progressPercentage = totalCount > 0 ? Math.round((completedCount / totalCount) * 100) : 0;
  const isAllComplete = completedCount === totalCount && totalCount > 0;

  // Extract introduction text from original message
  const introText = useMemo(() => (
    deriveCoachIntroText(
      originalText,
      "Here's the plan I put together to keep you moving."
    )
  ), [originalText]);

  // Principle #7: Build Transparently - show loading states
  if (isLoadingProgress) {
    return (
      <Card className="p-8 text-center">
        <Loader2 className="h-8 w-8 animate-spin mx-auto mb-2 text-blue-600" />
        <p className="text-sm text-gray-600">Loading your progress...</p>
      </Card>
    );
  }

  // Principle #3: No Fallbacks That Mask Errors - surface issues
  if (progressError) {
    return (
      <Card className="p-6 border-red-200 bg-red-50">
        <div className="flex items-start gap-3">
          <AlertCircle className="h-5 w-5 text-red-600 flex-shrink-0 mt-0.5" />
          <div>
            <h4 className="font-medium text-red-900 mb-1">Failed to load progress</h4>
            <p className="text-sm text-red-700">{progressError}</p>
            <p className="text-xs text-red-600 mt-2">Your progress will not be saved. Please refresh or sign in.</p>
          </div>
        </div>
      </Card>
    );
  }

  return (
    <div className="space-y-4">
      {/* Header with introduction */}
      <Card className="p-4 bg-gradient-to-r from-blue-50 to-indigo-50 border-blue-200">
        <div className="flex items-center gap-2 mb-2">
          <Target className="h-4 w-4 text-blue-600" />
          <span className="text-xs font-medium text-blue-700">Working Instructions</span>
        </div>
        <p className="text-sm text-gray-700 leading-relaxed mb-3">
          {introText}
        </p>
        
        {/* Progress tracking */}
        <div className="space-y-2">
          <div className="flex justify-between items-center text-xs">
            <span className="text-gray-600">Progress</span>
            <span className="font-medium text-gray-800">{completedCount}/{totalCount} completed</span>
          </div>
          <Progress value={progressPercentage} className="h-2" />
        </div>
      </Card>

      {/* Instruction cards */}
      <div className="space-y-3">
        {instructions.map((instruction, index) => {
          const isCompleted = completedInstructions.has(instruction.id);
          
          return (
            <Card 
              key={instruction.id} 
              className={`p-4 transition-all duration-200 ${
                isCompleted 
                  ? 'bg-green-50 border-green-200' 
                  : 'bg-white border-gray-200 hover:border-blue-300 hover:shadow-sm'
              }`}
            >
              <div className="flex items-start gap-3">
                <button
                  onClick={() => handleInstructionToggle(instruction.id)}
                  className="mt-1 flex-shrink-0 transition-colors"
                >
                  {isCompleted ? (
                    <CheckCircle2 className="h-5 w-5 text-green-600" />
                  ) : (
                    <Circle className="h-5 w-5 text-gray-400 hover:text-blue-500" />
                  )}
                </button>
                
                <div className="flex-1 min-w-0">
                  <div className="flex items-center gap-2 mb-2">
                    <div className="w-6 h-6 bg-blue-500 rounded-full flex items-center justify-center flex-shrink-0">
                      <span className="text-xs font-medium text-white">{index + 1}</span>
                    </div>
                    <h4 className={`font-medium text-sm ${
                      isCompleted 
                        ? 'line-through text-gray-500' 
                        : 'text-gray-800'
                    }`}>
                      {instruction.title}
                    </h4>
                  </div>
                  
                  <p className={`text-xs leading-relaxed mb-3 ${
                    isCompleted 
                      ? 'text-gray-500' 
                      : 'text-gray-600'
                  }`}>
                    {instruction.description}
                  </p>
                  
                  {/* Meta information and assistance buttons */}
                  <div className="flex items-center gap-2 flex-wrap">
                    {instruction.timeEstimate && (
                      <Badge variant="outline" className="text-xs">
                        <Clock className="h-3 w-3 mr-1" />
                        {instruction.timeEstimate}
                      </Badge>
                    )}
                    
                    {instruction.toolsNeeded && instruction.toolsNeeded.length > 0 && (
                      <Badge variant="outline" className="text-xs">
                        <Wrench className="h-3 w-3 mr-1" />
                        {instruction.toolsNeeded.join(', ')}
                      </Badge>
                    )}
                    
                    {/* Assistance Buttons - only show for incomplete instructions */}
                    {!isCompleted && (
                      <>
                        <AssistanceButton
                          type="stuck"
                          onRequest={(type, msg) => handleAssistanceRequest(instruction.id, instruction.title, type, msg)}
                          isLoading={isRequestingHelp.get(instruction.id) || false}
                          hasResponse={assistanceResponses.has(instruction.id)}
                          compact={true}
                        />
                        <AssistanceButton
                          type="need_details"
                          onRequest={(type, msg) => handleAssistanceRequest(instruction.id, instruction.title, type, msg)}
                          isLoading={isRequestingHelp.get(instruction.id) || false}
                          hasResponse={assistanceResponses.has(instruction.id)}
                          compact={true}
                        />
                        <AssistanceButton
                          type="how_to"
                          onRequest={(type, msg) => handleAssistanceRequest(instruction.id, instruction.title, type, msg)}
                          isLoading={isRequestingHelp.get(instruction.id) || false}
                          hasResponse={assistanceResponses.has(instruction.id)}
                          compact={true}
                        />
                        <AssistanceButton
                          type="examples"
                          onRequest={(type, msg) => handleAssistanceRequest(instruction.id, instruction.title, type, msg)}
                          isLoading={isRequestingHelp.get(instruction.id) || false}
                          hasResponse={assistanceResponses.has(instruction.id)}
                          compact={true}
                        />
                      </>
                    )}
                  </div>
                  
                  {/* Help Panel for this instruction */}
                  {assistanceResponses.has(instruction.id) && (
                    <div className="mt-3 pt-3 border-t border-gray-100">
                      <HelpPanel
                        response={assistanceResponses.get(instruction.id)!}
                        onAssistanceRequest={(type, customMessage) => {
                          const previousResponse = assistanceResponses.get(instruction.id);
                          const contextMessage = customMessage ||
                            (previousResponse?.content
                              ? `I need more help understanding: "${previousResponse.content}"`
                              : undefined);

                          handleAssistanceRequest(
                            instruction.id,
                            instruction.title,
                            type,
                            contextMessage
                          );
                        }}
                        compact={true}
                      />
                    </div>
                  )}
                </div>
              </div>
            </Card>
          );
        })}
      </div>

      {/* Completion action */}
      {isAllComplete && (
        <Card className="p-4 bg-gradient-to-r from-green-50 to-emerald-50 border-green-200">
          <div className="flex items-center justify-between">
            <div className="flex items-center gap-2">
              <Trophy className="h-5 w-5 text-green-600" />
              <div>
                <h4 className="font-medium text-sm text-green-800">
                  All instructions completed!
                </h4>
                <p className="text-xs text-green-600">
                  Great work! You've finished all the working instructions.
                </p>
              </div>
            </div>
            <Button
              onClick={onAllInstructionsComplete}
              className="bg-green-600 hover:bg-green-700 text-white px-4 py-2 text-sm"
            >
              <ArrowRight className="h-4 w-4 mr-1" />
              Mark Task Complete
            </Button>
          </div>
        </Card>
      )}
    </div>
  );
};<|MERGE_RESOLUTION|>--- conflicted
+++ resolved
@@ -34,15 +34,11 @@
   onProgressChange?: (completedInstructionIds: string[]) => void;
 }
 
-<<<<<<< HEAD
-const summarizeAssistanceResponse = (response: AssistanceResponse): string => {
-=======
 const formatPreviousHelpContext = (response?: AssistanceResponse): string | undefined => {
   if (!response) {
     return undefined;
   }
 
->>>>>>> 7b83b1a5
   const sections: string[] = [];
 
   if (response.content) {
@@ -74,17 +70,6 @@
   return sections.join('\n\n');
 };
 
-<<<<<<< HEAD
-const buildPreviousHelpContext = (response?: AssistanceResponse): string | undefined => {
-  if (!response) {
-    return undefined;
-  }
-
-  return response.previousHelpContext ?? summarizeAssistanceResponse(response);
-};
-
-=======
->>>>>>> 7b83b1a5
 export const WorkingInstructionsPanel: React.FC<WorkingInstructionsPanelProps> = ({
   instructions,
   taskId,
@@ -163,11 +148,7 @@
     try {
       const instruction = instructions.find(i => i.id === instructionId);
       const previousResponse = assistanceResponses.get(instructionId);
-<<<<<<< HEAD
-      const previousHelp = buildPreviousHelpContext(previousResponse);
-=======
       const previousHelp = formatPreviousHelpContext(previousResponse);
->>>>>>> 7b83b1a5
 
       console.log('🔍 WORKING INSTRUCTIONS: Requesting assistance', {
         instructionId,
@@ -191,25 +172,8 @@
         message,
         previousHelp
       );
-<<<<<<< HEAD
-      const previousContext = previousHelp;
-      const currentSummary = summarizeAssistanceResponse(response);
-      const aggregatedContext = previousContext
-        ? `${previousContext}\n\n---\n\n${currentSummary}`
-        : currentSummary;
-
-      const enrichedResponse: AssistanceResponse = {
-        ...response,
-        isFollowUp: !!previousResponse,
-        followUpDepth: previousResponse ? (previousResponse.followUpDepth ?? 0) + 1 : 0,
-        previousHelpContext: aggregatedContext
-      };
-
-      setAssistanceResponses(prev => new Map(prev).set(instructionId, enrichedResponse));
-=======
 
       setAssistanceResponses(prev => new Map(prev).set(instructionId, response));
->>>>>>> 7b83b1a5
     } catch (error) {
       console.error('Failed to get assistance:', error);
     } finally {
