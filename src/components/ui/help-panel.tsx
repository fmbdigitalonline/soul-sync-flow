import React, { useState } from 'react';
import { Card } from '@/components/ui/card';
import { Button } from '@/components/ui/button';
import { Badge } from '@/components/ui/badge';
import { AssistanceButton } from '@/components/ui/assistance-button';
<<<<<<< HEAD
import {
  CheckCircle2,
  Clock,
  Wrench,
=======
import { 
  CheckCircle2, 
  Clock, 
  Wrench, 
>>>>>>> 7b83b1a5
  Target,
  ChevronDown,
  ChevronUp,
  Copy,
  Lightbulb,
  MessageCircle
} from 'lucide-react';
import { AssistanceResponse } from '@/services/interactive-assistance-service';

interface HelpPanelProps {
  response: AssistanceResponse;
  onCopyStep?: (step: string) => void;
  onAssistanceRequest?: (
    type: 'stuck' | 'need_details' | 'how_to' | 'examples',
    customMessage?: string
  ) => void;
  compact?: boolean;
}

export const HelpPanel: React.FC<HelpPanelProps> = ({
  response,
  onCopyStep,
  onAssistanceRequest,
  compact = false
}) => {
  const [expandedSections, setExpandedSections] = useState<Set<string>>(new Set(['steps']));
  const [completedSteps, setCompletedSteps] = useState<Set<number>>(new Set());

  const toggleSection = (section: string) => {
    const newExpanded = new Set(expandedSections);
    if (newExpanded.has(section)) {
      newExpanded.delete(section);
    } else {
      newExpanded.add(section);
    }
    setExpandedSections(newExpanded);
  };

  const toggleStepComplete = (stepIndex: number) => {
    const newCompleted = new Set(completedSteps);
    if (newCompleted.has(stepIndex)) {
      newCompleted.delete(stepIndex);
    } else {
      newCompleted.add(stepIndex);
    }
    setCompletedSteps(newCompleted);
  };

  const copyStep = (step: string) => {
    navigator.clipboard.writeText(step);
    onCopyStep?.(step);
  };

  const getHelpTypeIcon = (helpType: string) => {
    switch (helpType) {
      case 'concrete_steps': return CheckCircle2;
      case 'examples': return Lightbulb;
      case 'tools_needed': return Wrench;
      case 'time_breakdown': return Clock;
      default: return Target;
    }
  };

  const getHelpTypeColor = (helpType: string) => {
    switch (helpType) {
      case 'concrete_steps': return 'bg-green-100 text-green-700 border-green-200';
      case 'examples': return 'bg-blue-100 text-blue-700 border-blue-200';
      case 'tools_needed': return 'bg-purple-100 text-purple-700 border-purple-200';
      case 'time_breakdown': return 'bg-orange-100 text-orange-700 border-orange-200';
      default: return 'bg-gray-100 text-gray-700 border-gray-200';
    }
  };

  const HelpTypeIcon = getHelpTypeIcon(response.helpType);
  const totalSteps = response.actionableSteps.length;
  const progressPercentage = totalSteps > 0
    ? Math.round((completedSteps.size / totalSteps) * 100)
    : 0;

  return (
    <Card className="p-4 bg-gradient-to-br from-blue-50 to-indigo-50 border-blue-200">
      {/* Header */}
      <div className="flex items-start justify-between mb-3">
        <div className="flex items-center gap-2">
          <div className="w-8 h-8 bg-blue-500 rounded-lg flex items-center justify-center">
            <HelpTypeIcon className="h-4 w-4 text-white" />
          </div>
          <div>
            <h3 className="font-semibold text-gray-800 text-sm">Interactive Help</h3>
            <div className="flex flex-wrap items-center gap-2 mt-1">
              <Badge variant="outline" className={`text-xs ${getHelpTypeColor(response.helpType)}`}>
                {response.helpType.replace('_', ' ')}
              </Badge>
              {response.isFollowUp && (
                <Badge variant="outline" className="text-xs bg-yellow-50 border-yellow-200 text-yellow-700">
                  <MessageCircle className="h-3 w-3 mr-1" />
                  Follow-up help
                  {typeof response.followUpDepth === 'number' && response.followUpDepth > 0 && (
                    <span className="ml-1">#{response.followUpDepth}</span>
                  )}
                </Badge>
              )}
            </div>
          </div>
        </div>
        
        {response.timeEstimate && (
          <Badge variant="outline" className="text-xs">
            <Clock className="h-3 w-3 mr-1" />
            {response.timeEstimate}
          </Badge>
        )}
      </div>

      {/* Content */}
      <div className="mb-4">
        <p className="text-sm text-gray-700 leading-relaxed">
          {response.content}
        </p>
      </div>

      {/* Progress Bar */}
      {completedSteps.size > 0 && (
        <div className="mb-4">
          <div className="flex justify-between text-xs mb-1">
            <span className="text-gray-600">Your Progress</span>
            <span className="font-medium text-gray-800">{completedSteps.size}/{response.actionableSteps.length} steps</span>
          </div>
          <div className="w-full bg-gray-200 rounded-full h-2">
            <div 
              className="bg-blue-500 h-2 rounded-full transition-all duration-300"
              style={{ width: `${progressPercentage}%` }}
            />
          </div>
        </div>
      )}

      {/* Actionable Steps */}
      <div className="space-y-3">
        <div className="flex items-center justify-between">
          <h4 className="font-medium text-sm text-gray-800">Step-by-Step Actions</h4>
          <Button
            onClick={() => toggleSection('steps')}
            variant="ghost"
            size="sm"
            className="p-1 h-6 w-6"
          >
            {expandedSections.has('steps') ? 
              <ChevronUp className="h-4 w-4" /> : 
              <ChevronDown className="h-4 w-4" />
            }
          </Button>
        </div>

        {expandedSections.has('steps') && (
          <div className="space-y-2">
            {response.actionableSteps.map((step, index) => (
              <div 
                key={index}
                className={`flex items-start gap-3 p-3 rounded-lg border transition-all duration-200 ${
                  completedSteps.has(index) 
                    ? 'bg-green-50 border-green-200' 
                    : 'bg-white border-gray-200 hover:border-blue-300'
                }`}
              >
                <button
                  onClick={() => toggleStepComplete(index)}
                  className="mt-0.5 flex-shrink-0 transition-colors"
                >
                  <CheckCircle2 className={`h-5 w-5 ${
                    completedSteps.has(index) 
                      ? 'text-green-600' 
                      : 'text-gray-300 hover:text-blue-500'
                  }`} />
                </button>
                
                <div className="flex-1 min-w-0">
                  <p className={`text-sm leading-relaxed ${
                    completedSteps.has(index) 
                      ? 'line-through text-gray-500' 
                      : 'text-gray-700'
                  }`}>
                    <span className="font-medium text-blue-600 mr-2">
                      {index + 1}.
                    </span>
                    {step}
                  </p>
                </div>
                
                <Button
                  onClick={() => copyStep(step)}
                  variant="ghost"
                  size="sm"
                  className="p-1 h-6 w-6 opacity-0 group-hover:opacity-100 transition-opacity"
                >
                  <Copy className="h-3 w-3" />
                </Button>
              </div>
            ))}
          </div>
        )}
      </div>

      {/* Tools Needed */}
      {response.toolsNeeded.length > 0 && (
        <div className="mt-4 space-y-2">
          <div className="flex items-center justify-between">
            <h4 className="font-medium text-sm text-gray-800 flex items-center gap-2">
              <Wrench className="h-4 w-4" />
              Tools You'll Need
            </h4>
            <Button
              onClick={() => toggleSection('tools')}
              variant="ghost"
              size="sm"
              className="p-1 h-6 w-6"
            >
              {expandedSections.has('tools') ? 
                <ChevronUp className="h-4 w-4" /> : 
                <ChevronDown className="h-4 w-4" />
              }
            </Button>
          </div>

          {expandedSections.has('tools') && (
            <div className="flex flex-wrap gap-2">
              {response.toolsNeeded.map((tool, index) => (
                <Badge key={index} variant="outline" className="text-xs">
                  {tool}
                </Badge>
              ))}
            </div>
          )}
        </div>
      )}

      {/* Success Criteria */}
      {response.successCriteria.length > 0 && (
        <div className="mt-4 space-y-2">
          <div className="flex items-center justify-between">
            <h4 className="font-medium text-sm text-gray-800 flex items-center gap-2">
              <Target className="h-4 w-4" />
              How You'll Know You're Done
            </h4>
            <Button
              onClick={() => toggleSection('success')}
              variant="ghost"
              size="sm"
              className="p-1 h-6 w-6"
            >
              {expandedSections.has('success') ? 
                <ChevronUp className="h-4 w-4" /> : 
                <ChevronDown className="h-4 w-4" />
              }
            </Button>
          </div>

          {expandedSections.has('success') && (
            <div className="space-y-1">
              {response.successCriteria.map((criteria, index) => (
                <div key={index} className="flex items-start gap-2">
                  <CheckCircle2 className="h-4 w-4 text-green-500 mt-0.5 flex-shrink-0" />
                  <p className="text-sm text-gray-700">{criteria}</p>
                </div>
              ))}
            </div>
          )}
        </div>
      )}

      {/* Assistance Buttons - Request more specific help */}
      {onAssistanceRequest && (
        <div className="mt-4 pt-3 border-t border-gray-200">
          <p className="text-xs text-gray-600 mb-2">Need more specific help?</p>
          <div className="flex flex-wrap gap-1">
            <AssistanceButton
              type="stuck"
              onRequest={(type, msg) => onAssistanceRequest(type, msg)}
              compact={true}
            />
            <AssistanceButton
              type="need_details"
              onRequest={(type, msg) => onAssistanceRequest(type, msg)}
              compact={true}
            />
            <AssistanceButton
              type="how_to"
              onRequest={(type, msg) => onAssistanceRequest(type, msg)}
              compact={true}
            />
            <AssistanceButton
              type="examples"
              onRequest={(type, msg) => onAssistanceRequest(type, msg)}
              compact={true}
            />
          </div>
        </div>
      )}
    </Card>
  );
};<|MERGE_RESOLUTION|>--- conflicted
+++ resolved
@@ -3,17 +3,10 @@
 import { Button } from '@/components/ui/button';
 import { Badge } from '@/components/ui/badge';
 import { AssistanceButton } from '@/components/ui/assistance-button';
-<<<<<<< HEAD
-import {
-  CheckCircle2,
-  Clock,
-  Wrench,
-=======
 import { 
   CheckCircle2, 
   Clock, 
   Wrench, 
->>>>>>> 7b83b1a5
   Target,
   ChevronDown,
   ChevronUp,
