
import React from "react";
import { Button } from "@/components/ui/button";
import { Badge } from "@/components/ui/badge";
import {
  Star,
  CheckCircle2,
  ArrowRight,
  Brain,
  Zap,
  Calendar,
  Focus,
  ArrowLeft,
  Target,
} from "lucide-react";
import { useLanguage } from "@/contexts/LanguageContext";
import { safeInterpolateTranslation } from "@/utils/translation-utils";

interface JourneyFocusModeProps {
  focusedMilestone: any;
  mainGoal: any;
  onTaskClick?: (task: any) => void;
  onExitFocus: () => void;
  onViewMilestoneTasks?: (milestone: any) => void;
}

export const JourneyFocusMode: React.FC<JourneyFocusModeProps> = ({
  focusedMilestone,
  mainGoal,
  onTaskClick,
  onExitFocus,
  onViewMilestoneTasks,
}) => {
  const { t, language } = useLanguage();
  const handleTaskClick = (task?: any) => {
    if (!task) return;
<<<<<<< HEAD

    const goalId = mainGoal?.id ?? mainGoal?.goal_id;
    const normalizedTask = {
      ...task,
      goal_id: task.goal_id ?? goalId,
      goal: task.goal ?? mainGoal?.title ?? mainGoal?.goal_title,
    };

    onTaskClick?.(normalizedTask);
=======
    onTaskClick?.(task);
>>>>>>> 74043681
  };
  const handleOpenTaskBoard = () => {
    if (!onViewMilestoneTasks) return;
    onViewMilestoneTasks(focusedMilestone);
  };
  const formatDate = (dateString: string) => {
    return new Date(dateString).toLocaleDateString(language === 'nl' ? 'nl-NL' : 'en-US', {
      month: "short",
      day: "numeric",
      year: "numeric",
    });
  };

  const formatBlueprintAlignment = (alignment: any) => {
    if (!alignment) return '';
    if (typeof alignment === 'string') return alignment;
    if (Array.isArray(alignment)) return alignment.filter(Boolean).join(' • ');

    if (typeof alignment === 'object') {
      const { addresses_patterns, leverages_strengths, optimal_timing } = alignment as Record<string, any>;

      const formatValue = (value: any) => {
        if (Array.isArray(value)) return value.filter(Boolean).join(', ');
        if (value && typeof value === 'object') return Object.values(value).join(', ');
        return value ? String(value) : '';
      };

      const parts = [
        addresses_patterns ? `Addresses patterns: ${formatValue(addresses_patterns)}` : '',
        leverages_strengths ? `Leverages strengths: ${formatValue(leverages_strengths)}` : '',
        optimal_timing ? `Optimal timing: ${formatValue(optimal_timing)}` : ''
      ].filter(Boolean);

      return parts.join(' • ');
    }

    return String(alignment);
  };

  const normalizedMilestoneKeyword =
    typeof focusedMilestone?.title === 'string'
      ? focusedMilestone.title.toLowerCase().split(' ')[0]
      : '';

  const milestoneTasks =
    mainGoal.tasks?.filter((task: any) => {
      if (!task) return false;

      if (task.milestone_id && focusedMilestone?.id) {
        return task.milestone_id === focusedMilestone.id;
      }

      if (!normalizedMilestoneKeyword) return false;

      const taskTitle = typeof task.title === 'string' ? task.title.toLowerCase() : '';
      return taskTitle.includes(normalizedMilestoneKeyword);
    }) || [];

  React.useEffect(() => {
    console.log(`[FocusMode] Entered for milestone:`, focusedMilestone.title);
    return () => {
      console.log(`[FocusMode] Exited`);
    };
  }, [focusedMilestone]);

  const blueprintAlignmentText = formatBlueprintAlignment(focusedMilestone?.blueprint_alignment);

  return (
    <div className="space-y-6 animate-fade-in transition-all duration-300">
      {/* Focus Mode Header */}
      <div className="p-4 bg-gradient-to-r from-blue-500/10 to-purple-500/10 rounded-lg border border-blue-200 flex flex-wrap items-center justify-between relative overflow-hidden">
        <div className="flex items-center mb-4 md:mb-0">
          <Button
            variant="ghost"
            size="sm"
            onClick={onExitFocus}
            className="flex items-center gap-2 hover:bg-blue-100"
          >
            <ArrowLeft className="h-4 w-4" />
            {t('journey.focusModeView.backToJourney')}
          </Button>
        </div>
        <Badge className="bg-blue-100 text-blue-800 border-blue-200 flex items-center gap-2 px-3 py-1 font-bold text-base animate-pulse ring-2 ring-soul-purple shadow-soul-purple/30">
          <Focus className="h-4 w-4 mr-1" />
          {t('journey.focusModeView.banner')}
        </Badge>
      </div>

      <div className="text-center">
        <h2 className="text-xl font-bold mb-2 flex items-center justify-center gap-2">
          <Star className="h-5 w-5 text-blue-500" />
          {focusedMilestone.title}
        </h2>
        <p className="text-muted-foreground text-sm mb-3">{focusedMilestone.description}</p>
        <div className="flex items-center justify-center gap-4 text-xs">
          <div className="flex items-center gap-1">
            <Calendar className="h-3 w-3 text-blue-500" />
            <span>
              {safeInterpolateTranslation(t('journey.focusModeView.targetDate'), {
                date: formatDate(focusedMilestone.target_date)
              })}
            </span>
          </div>
          <div className="flex items-center gap-1">
            <Target className="h-3 w-3 text-green-500" />
            <span>
              {safeInterpolateTranslation(t('journey.focusModeView.focusedTasksCount'), {
                count: milestoneTasks.length.toString()
              })}
            </span>
          </div>
        </div>
      </div>

      {/* Blueprint Alignment for this Milestone */}
      {blueprintAlignmentText && (
        <div className="p-3 bg-soul-purple/10 rounded-lg border border-soul-purple/20">
          <h4 className="font-medium text-soul-purple mb-2 flex items-center gap-2">
            <Brain className="h-4 w-4" />
            {t('journey.focusModeView.blueprintAlignment')}
          </h4>
          <p className="text-sm text-soul-purple/80">
            {blueprintAlignmentText}
          </p>
        </div>
      )}

      {/* Focused Tasks */}
      <div>
        <div className="flex items-center justify-between mb-3 gap-2">
          <h3 className="font-medium flex items-center">
            <Zap className="h-4 w-4 mr-2 text-soul-purple" />
            {t('journey.focusModeView.tasksForMilestone')}
          </h3>
<<<<<<< HEAD
=======
          {onViewMilestoneTasks && (
            <Button
              variant="outline"
              size="sm"
              onClick={handleOpenTaskBoard}
              className="flex items-center gap-1 text-xs"
            >
              <Target className="h-3 w-3" />
              {t('journey.focusModeView.openTaskBoard')}
            </Button>
          )}
>>>>>>> 74043681
        </div>
        {milestoneTasks.length > 0 ? (
          <div className="space-y-2">
            {milestoneTasks.map((task: any, index: number) => (
              <div
                key={task.id ?? index}
                className="flex items-center space-x-3 p-3 border rounded-lg hover:bg-secondary/20 cursor-pointer transition-all duration-200 hover:shadow-md"
                onClick={() => handleTaskClick(task)}
              >
                <div className="w-6 h-6 bg-soul-purple/20 rounded-full flex items-center justify-center text-soul-purple font-medium text-xs">
                  {index + 1}
                </div>
                <div className="flex-1">
                  <h5 className="font-medium text-sm">{task.title || t('journey.taskViews.noTasksFound')}</h5>
                  <p className="text-xs text-muted-foreground mb-1">{task.description || t('journey.journeyStarted')}</p>
                  <div className="flex gap-1">
                    <Badge variant="outline" className="text-xs">
                      {task.estimated_duration || '—'}
                    </Badge>
                    <Badge variant="outline" className="text-xs">
                      {task.energy_level_required || '—'}
                    </Badge>
                  </div>
                </div>
                {onViewMilestoneTasks ? (
                  <button
                    type="button"
                    onClick={(event) => {
                      event.stopPropagation();
                      handleOpenTaskBoard();
                    }}
                    className="p-1 rounded-full hover:bg-muted focus-visible:outline-none focus-visible:ring-2 focus-visible:ring-soul-purple"
                    aria-label={t('journey.focusModeView.openTaskBoard')}
                  >
                    <ArrowRight className="h-3 w-3 text-muted-foreground" />
                  </button>
                ) : (
                  <ArrowRight className="h-3 w-3 text-muted-foreground" />
                )}
              </div>
            ))}
          </div>
        ) : (
          <div className="text-center py-8 text-muted-foreground">
            <Target className="h-8 w-8 mx-auto mb-4 opacity-50" />
            <p className="text-sm">{t('journey.focusModeView.noTasks')}</p>
            <p className="text-xs mt-1">
              {t('journey.focusModeView.tasksDistributed')}
            </p>
          </div>
        )}
      </div>

      {/* Completion Criteria */}
      {focusedMilestone.completion_criteria?.length > 0 && (
        <div>
          <h3 className="font-medium mb-3 flex items-center">
            <CheckCircle2 className="h-4 w-4 mr-2 text-green-500" />
            {t('journey.focusModeView.completionCriteria')}
          </h3>
          <div className="space-y-2">
            {focusedMilestone.completion_criteria.map(
              (criteria: string, index: number) => (
                <div
                  key={index}
                  className="flex items-center p-2 bg-green-50 rounded-lg border border-green-200"
                >
                  <div className="w-4 h-4 bg-green-200 rounded-full flex items-center justify-center mr-3 flex-shrink-0">
                    <div className="w-2 h-2 bg-green-600 rounded-full"></div>
                  </div>
                  <span className="text-sm text-green-800">{criteria}</span>
                </div>
              )
            )}
          </div>
        </div>
      )}
    </div>
  );
};<|MERGE_RESOLUTION|>--- conflicted
+++ resolved
@@ -34,19 +34,7 @@
   const { t, language } = useLanguage();
   const handleTaskClick = (task?: any) => {
     if (!task) return;
-<<<<<<< HEAD
-
-    const goalId = mainGoal?.id ?? mainGoal?.goal_id;
-    const normalizedTask = {
-      ...task,
-      goal_id: task.goal_id ?? goalId,
-      goal: task.goal ?? mainGoal?.title ?? mainGoal?.goal_title,
-    };
-
-    onTaskClick?.(normalizedTask);
-=======
     onTaskClick?.(task);
->>>>>>> 74043681
   };
   const handleOpenTaskBoard = () => {
     if (!onViewMilestoneTasks) return;
@@ -181,8 +169,6 @@
             <Zap className="h-4 w-4 mr-2 text-soul-purple" />
             {t('journey.focusModeView.tasksForMilestone')}
           </h3>
-<<<<<<< HEAD
-=======
           {onViewMilestoneTasks && (
             <Button
               variant="outline"
@@ -194,7 +180,6 @@
               {t('journey.focusModeView.openTaskBoard')}
             </Button>
           )}
->>>>>>> 74043681
         </div>
         {milestoneTasks.length > 0 ? (
           <div className="space-y-2">
