import React, { useEffect, useMemo, useState } from 'react';
import { Card } from '@/components/ui/card';
import { Badge } from '@/components/ui/badge';
import {
  Sparkles,
  Target,
  Clock,
  Zap,
  NotebookPen,
  Mic,
  FileDown,
  Cloud,
  CalendarClock,
  ShieldCheck,
  TimerReset,
  Play,
  Pause,
  ListTodo,
  Plus,
  Trash2,
  Download
} from 'lucide-react';
import { cn } from '@/lib/utils';
import { useLanguage } from '@/contexts/LanguageContext';
import { interpolateTranslation } from '@/utils/translation-utils';

interface WorkspaceNote {
  id: string;
  content: string;
  createdAt: string;
  priority: 'low' | 'medium' | 'high';
  attachment?: {
    name: string;
    dataUrl: string;
  };
}

interface ContextualToolsPanelProps {
  context?: 'journey' | 'task-coach' | 'focus' | 'tasks' | 'milestones' | 'hub' | 'chat' | 'create';
  activeGoal?: any;
  focusedMilestone?: any;
  selectedTask?: any;
  className?: string;
}

export const ContextualToolsPanel: React.FC<ContextualToolsPanelProps> = ({
  context,
  activeGoal,
  focusedMilestone,
  selectedTask,
  className
}) => {
  const { t } = useLanguage();

  // Keep the Journey contextual tools available everywhere by default
  const detectedContext = context || 'journey';

  return (
    <div className={cn("h-full p-6 space-y-6", className)}>
      {/* Header */}
      <div className="space-y-2">
        <div className="flex items-center justify-between">
          <h3 className="text-subheading font-semibold text-foreground">
            {t('contextualTools.toolsAndInsights')}
          </h3>
          <Badge variant="outline" className="text-xs">
            {detectedContext}
          </Badge>
        </div>
        <p className="text-caption text-muted-foreground">
          {t('contextualTools.contextAwareAssistance')}
        </p>
      </div>

      {/* Context-specific tools */}
      {renderToolsForContext(detectedContext, { activeGoal, focusedMilestone, selectedTask })}
    </div>
  );
};

// Helper: Render tools based on context (Principle #2: No Hardcoded Data)
function renderToolsForContext(
  context: string,
  data: { activeGoal?: any; focusedMilestone?: any; selectedTask?: any }
) {
  switch (context) {
    case 'journey':
      return <JourneyTools activeGoal={data.activeGoal} />;
    
    case 'task-coach':
      return <TaskCoachTools selectedTask={data.selectedTask} />;
    
    case 'focus':
      return <FocusTools focusedMilestone={data.focusedMilestone} />;
    
    case 'tasks':
      return <TasksTools />;
    
    case 'chat':
      return <DiscoveryTools />;
    
    case 'create':
      return <CreateTools />;
    
    case 'hub':
    default:
      return <HubTools />;
  }
}

// Context-specific tool widgets
function JourneyTools({ activeGoal }: { activeGoal?: any }) {
  const { t } = useLanguage();
  const [activeModule, setActiveModule] = useState<'workspace' | 'agenda' | 'actions' | 'progress' | 'insights'>('workspace');
  const [workspaceNotes, setWorkspaceNotes] = useState<WorkspaceNote[]>(() => {
    if (typeof window === 'undefined') {
      return [];
    }
    try {
      const stored = window.localStorage.getItem('journey-workspace-notes');
      if (!stored) return [];

      const parsed = JSON.parse(stored);
      if (!Array.isArray(parsed)) {
        return [];
      }

      const fallbackTimestamp = new Date().toISOString();
      if (parsed.every((note: unknown) => typeof note === 'string')) {
        return parsed.map((note: string, index: number) => ({
          id: `legacy-note-${index}-${Date.now()}`,
          content: note,
          createdAt: fallbackTimestamp,
          priority: 'medium'
        }));
      }

      return parsed
        .filter((note: any): note is WorkspaceNote =>
          note && typeof note === 'object' && 'content' in note
        )
        .map((note: any, index: number) => ({
          id: typeof note.id === 'string' ? note.id : `note-${Date.now()}-${index}`,
          content: typeof note.content === 'string' ? note.content : String(note.content ?? ''),
          createdAt: typeof note.createdAt === 'string' ? note.createdAt : fallbackTimestamp,
          priority: note.priority === 'low' || note.priority === 'high' ? note.priority : 'medium',
          attachment: note.attachment && typeof note.attachment === 'object'
            ? {
              name: typeof note.attachment.name === 'string' ? note.attachment.name : 'attachment',
              dataUrl: typeof note.attachment.dataUrl === 'string' ? note.attachment.dataUrl : ''
            }
            : undefined
        }));
    } catch (error) {
      console.error('Failed to parse journey workspace notes', error);
      return [];
    }
  });
  const [noteDraft, setNoteDraft] = useState('');
  const [notePriority, setNotePriority] = useState<WorkspaceNote['priority']>('medium');
  const [noteAttachment, setNoteAttachment] = useState<WorkspaceNote['attachment']>();
  const [agendaItems, setAgendaItems] = useState<
    Array<{ id: string; text: string; scheduledFor: string; locked: boolean; completed: boolean }>
  >(() => {
    if (typeof window === 'undefined') {
      return [];
    }
    try {
      const stored = window.localStorage.getItem('journey-agenda-items');
      return stored ? JSON.parse(stored) : [];
    } catch (error) {
      console.error('Failed to parse journey agenda items', error);
      return [];
    }
  });
  const [agendaInput, setAgendaInput] = useState('');
  const [agendaTime, setAgendaTime] = useState('');
  const [lockAgendaBlock, setLockAgendaBlock] = useState(false);
  const [focusTimer, setFocusTimer] = useState<{ isRunning: boolean; elapsed: number; duration: number }>(() => {
    const defaultTimer = { isRunning: false, elapsed: 0, duration: 25 * 60 };
    if (typeof window === 'undefined') {
      return defaultTimer;
    }
    try {
      const stored = window.localStorage.getItem('journey-focus-timer');
      return stored ? { ...defaultTimer, ...JSON.parse(stored) } : defaultTimer;
    } catch (error) {
      console.error('Failed to parse journey focus timer', error);
      return defaultTimer;
    }
  });

  useEffect(() => {
    if (typeof window === 'undefined') return;
    window.localStorage.setItem('journey-workspace-notes', JSON.stringify(workspaceNotes));
  }, [workspaceNotes]);

  useEffect(() => {
    if (typeof window === 'undefined') return;
    window.localStorage.setItem('journey-agenda-items', JSON.stringify(agendaItems));
  }, [agendaItems]);

  useEffect(() => {
    if (typeof window === 'undefined') return;
    window.localStorage.setItem('journey-focus-timer', JSON.stringify(focusTimer));
  }, [focusTimer]);

  useEffect(() => {
    if (typeof window === 'undefined') return;
    if (!focusTimer.isRunning) return;

    const interval = window.setInterval(() => {
      setFocusTimer(prev => {
        const nextElapsed = Math.min(prev.duration, prev.elapsed + 1);
        if (nextElapsed >= prev.duration) {
          return { ...prev, elapsed: nextElapsed, isRunning: false };
        }
        return { ...prev, elapsed: nextElapsed };
      });
    }, 1000);

    return () => window.clearInterval(interval);
  }, [focusTimer.isRunning, focusTimer.duration]);

  const completedMilestones = activeGoal?.completedMilestones ?? 0;
  const totalMilestones = activeGoal?.totalMilestones ?? 0;
  const milestoneProgress = totalMilestones
    ? Math.min(100, (completedMilestones / totalMilestones) * 100)
    : 0;

  const completedTasks = activeGoal?.completedTasks ?? 0;
  const totalTasks = activeGoal?.totalTasks ?? 0;
  const taskProgress = totalTasks
    ? Math.min(100, (completedTasks / totalTasks) * 100)
    : 0;

  const timeSpent = activeGoal?.timeSpent ?? 0;
  const scheduledTime = activeGoal?.scheduledTime ?? 0;
  const timeAllocation = scheduledTime
    ? Math.min(100, (timeSpent / scheduledTime) * 100)
    : 0;

  const activeStreak = activeGoal?.focusStreak ?? 0;

  const pendingAgendaCount = agendaItems.filter(item => !item.completed).length;
  const remainingSeconds = Math.max(0, focusTimer.duration - focusTimer.elapsed);

  const formattedTimer = `${String(Math.floor(remainingSeconds / 60)).padStart(2, '0')}:${String(
    remainingSeconds % 60
  ).padStart(2, '0')}`;

  const insights = useMemo(() => {
    const archetype = activeGoal?.personalityProfile?.archetype;
    const guidanceSource = archetype ? `${archetype} archetype` : 'personal blueprint';

    const baseInsights = [
      {
        id: 'flow',
        title: t('contextualTools.sustainFlowState.title'),
        body: t('contextualTools.sustainFlowState.body')
      },
      {
        id: 'alignment',
        title: t('contextualTools.realignVision.title'),
        body: interpolateTranslation(t('contextualTools.realignVision.body'), { guidanceSource })
      },
      {
        id: 'celebrate',
        title: t('contextualTools.celebrateMicroWins.title'),
        body: t('contextualTools.celebrateMicroWins.body')
      }
    ];

    if (activeStreak >= 3) {
      baseInsights.unshift({
        id: 'streak',
        title: t('contextualTools.channelStreak.title'),
        body: t('contextualTools.channelStreak.body')
      });
    }

    return baseInsights;
  }, [activeGoal?.personalityProfile?.archetype, activeStreak, t]);

  const modules = useMemo(
    () => [
      {
        id: 'workspace' as const,
        label: t('contextualTools.workspace.label'),
        icon: NotebookPen,
        badge: workspaceNotes.length ? `${workspaceNotes.length}` : undefined,
        description: t('contextualTools.workspace.description')
      },
      {
        id: 'agenda' as const,
        label: t('contextualTools.agenda.label'),
        icon: CalendarClock,
        badge: pendingAgendaCount ? `${pendingAgendaCount}` : undefined,
        description: t('contextualTools.agenda.description')
      },
      {
        id: 'actions' as const,
        label: t('contextualTools.quickActions.label'),
        icon: Zap,
        badge: focusTimer.isRunning ? formattedTimer : undefined,
        description: t('contextualTools.quickActions.description')
      },
      {
        id: 'progress' as const,
        label: t('contextualTools.progress.label'),
        icon: Target,
        badge: totalMilestones ? `${Math.round(milestoneProgress)}%` : undefined,
        description: t('contextualTools.progress.description')
      },
      {
        id: 'insights' as const,
        label: t('contextualTools.insights.label'),
        icon: Sparkles,
        badge: insights.length ? `${insights.length}` : undefined,
        description: t('contextualTools.insights.description')
      }
    ], [workspaceNotes.length, pendingAgendaCount, focusTimer.isRunning, formattedTimer, totalMilestones, milestoneProgress, insights.length, t]);

  const addWorkspaceNote = () => {
    const trimmedNote = noteDraft.trim();
    if (!trimmedNote) return;

    const newNote: WorkspaceNote = {
      id: `note-${Date.now()}`,
      content: trimmedNote,
      createdAt: new Date().toISOString(),
      priority: notePriority,
      attachment: noteAttachment?.dataUrl ? noteAttachment : undefined
    };

    setWorkspaceNotes(prev => [newNote, ...prev]);
    setNoteDraft('');
    setNotePriority('medium');
    setNoteAttachment(undefined);
  };

  const removeWorkspaceNote = (idToRemove: string) => {
    setWorkspaceNotes(prev => prev.filter(note => note.id !== idToRemove));
  };

  const downloadWorkspaceNote = (note: WorkspaceNote) => {
    try {
      const content = [
        `${t('contextualTools.notePriority')}: ${t(
          `contextualTools.priorityOptions.${note.priority}` as const
        )}`,
        `${t('contextualTools.capturedOn')}: ${formatNoteTimestamp(note.createdAt)}`,
        '',
        note.content
      ].join('\n');

      const blob = new Blob([content], { type: 'text/plain;charset=utf-8' });
      const url = URL.createObjectURL(blob);
      const link = document.createElement('a');
      link.href = url;
      link.download = `workspace-note-${new Date(note.createdAt).getTime()}.txt`;
      document.body.appendChild(link);
      link.click();
      link.remove();
      URL.revokeObjectURL(url);
    } catch (error) {
      console.error('Failed to download note', error);
    }
  };

  const downloadWorkspaceAttachment = (attachment?: WorkspaceNote['attachment']) => {
    if (!attachment?.dataUrl) return;

    try {
      const link = document.createElement('a');
      link.href = attachment.dataUrl;
      link.download = attachment.name || 'attachment';
      document.body.appendChild(link);
      link.click();
      link.remove();
    } catch (error) {
      console.error('Failed to download attachment', error);
    }
  };

  const formatNoteTimestamp = (timestamp: string) => {
    try {
      return new Intl.DateTimeFormat(undefined, {
        dateStyle: 'medium',
        timeStyle: 'short'
      }).format(new Date(timestamp));
    } catch (error) {
      return timestamp;
    }
  };

  const handleAddAgendaItem = () => {
    if (!agendaInput.trim()) return;

    const item = {
      id: `agenda-${Date.now()}`,
      text: agendaInput.trim(),
      scheduledFor: agendaTime || 'Next available block',
      locked: lockAgendaBlock,
      completed: false
    };

    setAgendaItems(prev => [item, ...prev]);
    setAgendaInput('');
    setAgendaTime('');
    setLockAgendaBlock(false);
  };

  const toggleAgendaCompletion = (id: string) => {
    setAgendaItems(prev =>
      prev.map(item =>
        item.id === id
          ? {
              ...item,
              completed: !item.completed
            }
          : item
      )
    );
  };

  const importGoalTasksToAgenda = () => {
    const goalTasks: Array<{ id?: string; title?: string }> = Array.isArray(activeGoal?.tasks)
      ? activeGoal.tasks
      : [];

    if (!goalTasks.length) return;

    setAgendaItems(prev => {
      const existingIds = new Set(prev.map(item => item.id));
      const imported = goalTasks.slice(0, 3).map((task, index) => ({
        id: `goal-${task.id ?? index}`,
        text: task.title ?? `Goal task ${index + 1}`,
        scheduledFor: 'Goal alignment',
        locked: true,
        completed: false
      }));

      const newItems = imported.filter(item => !existingIds.has(item.id));
      return [...newItems, ...prev];
    });
  };

  const updateFocusDuration = (minutes: number) => {
    setFocusTimer(prev => ({ ...prev, duration: minutes * 60, elapsed: 0, isRunning: false }));
  };

  const toggleFocusTimer = () => {
    setFocusTimer(prev => ({ ...prev, isRunning: !prev.isRunning }));
  };

  const resetFocusTimer = () => {
    setFocusTimer(prev => ({ ...prev, elapsed: 0, isRunning: false }));
  };

  const activeGoalTitle = activeGoal?.title || t('contextualTools.activeJourneyGoal');

  return (
    <div className="space-y-4">
      <Card className="p-4 space-y-4">
        <div className="flex items-start justify-between gap-4">
          <div>
            <h4 className="text-sm font-semibold text-foreground">{t('contextualTools.journeyContextualTools')}</h4>
            <p className="text-xs text-muted-foreground">{t('contextualTools.switchBetweenModules')}</p>
          </div>
          <Badge variant="outline" className="rounded-full px-2 py-0 text-[10px] uppercase tracking-wide">
            {activeModule}
          </Badge>
        </div>

        <div className="grid grid-cols-2 gap-2 sm:grid-cols-3 lg:grid-cols-5">
          {modules.map(module => {
            const Icon = module.icon;
            const isActive = activeModule === module.id;
            return (
              <button
                key={module.id}
                type="button"
                onClick={() => setActiveModule(module.id)}
                className={cn(
                  'group relative flex h-full flex-col items-start gap-2 rounded-lg border p-3 text-left transition-colors',
                  isActive
                    ? 'border-primary bg-primary/10 text-primary shadow-sm'
                    : 'border-transparent bg-muted/60 text-muted-foreground hover:border-border hover:bg-background'
                )}
              >
                <div className="flex w-full items-center justify-between">
                  <div className={cn('rounded-md p-1.5', isActive ? 'bg-primary text-primary-foreground' : 'bg-background')}>
                    <Icon className="h-4 w-4" />
                  </div>
                  {module.badge ? (
                    <Badge className="ml-auto rounded-full bg-background text-[10px] font-semibold uppercase tracking-wide">
                      {module.badge}
                    </Badge>
                  ) : null}
                </div>
                <div className="space-y-1">
                  <span className="text-xs font-semibold leading-none text-foreground">
                    {module.label}
                  </span>
                  <p className="text-[11px] leading-tight text-muted-foreground">{module.description}</p>
                </div>
              </button>
            );
          })}
        </div>
      </Card>

      {activeModule === 'workspace' ? (
        <Card className="space-y-4 p-4">
          <div className="flex items-center justify-between gap-4">
            <div className="flex items-center gap-2">
              <NotebookPen className="h-4 w-4 text-primary" />
              <div>
                <h4 className="text-sm font-semibold text-foreground">{t('contextualTools.aiWorkspace')}</h4>
                <p className="text-xs text-muted-foreground">{t('contextualTools.captureAndExport')}</p>
              </div>
            </div>
            {workspaceNotes.length ? (
              <Badge variant="secondary" className="rounded-full text-[10px] uppercase tracking-wide">
                {interpolateTranslation(t('contextualTools.notesSaved'), { count: workspaceNotes.length.toString() })}
              </Badge>
            ) : null}
          </div>

          <div className="space-y-2">
            <label className="text-xs font-semibold text-foreground" htmlFor="workspace-note">
              {t('contextualTools.noteCapture')}
            </label>
            <textarea
              id="workspace-note"
              value={noteDraft}
              onChange={event => setNoteDraft(event.target.value)}
              placeholder={t('contextualTools.notePlaceholder')}
              className="min-h-[90px] w-full rounded-md border border-border bg-background px-3 py-2 text-xs outline-none focus:border-primary"
            />
            <div className="grid gap-2 sm:grid-cols-2">
              <div className="space-y-1">
                <label className="text-[11px] font-semibold text-foreground" htmlFor="workspace-priority">
                  {t('contextualTools.notePriority')}
                </label>
                <select
                  id="workspace-priority"
                  value={notePriority}
                  onChange={event => setNotePriority(event.target.value as WorkspaceNote['priority'])}
                  className="w-full rounded-md border border-border bg-background px-2 py-1 text-xs"
                >
                  <option value="low">{t('contextualTools.priorityOptions.low')}</option>
                  <option value="medium">{t('contextualTools.priorityOptions.medium')}</option>
                  <option value="high">{t('contextualTools.priorityOptions.high')}</option>
                </select>
              </div>
              <div className="space-y-1">
                <label className="text-[11px] font-semibold text-foreground" htmlFor="workspace-attachment">
                  {t('contextualTools.addAttachment')}
                </label>
                <input
                  id="workspace-attachment"
                  type="file"
                  accept="image/*"
                  className="w-full text-xs"
                  onChange={event => {
                    const file = event.target.files?.[0];
                    if (!file) {
                      setNoteAttachment(undefined);
                      return;
                    }

                    const reader = new FileReader();
                    reader.onload = e => {
                      const dataUrl = e.target?.result;
                      if (typeof dataUrl === 'string') {
                        setNoteAttachment({ name: file.name, dataUrl });
                      }
                    };
                    reader.readAsDataURL(file);
                  }}
                />
                {noteAttachment?.dataUrl ? (
                  <div className="flex items-center justify-between rounded-md border border-dashed border-primary/50 bg-primary/5 px-2 py-1 text-[11px] text-foreground">
                    <span className="truncate" title={noteAttachment.name}>{noteAttachment.name}</span>
                    <button
                      type="button"
                      className="text-destructive"
                      onClick={() => setNoteAttachment(undefined)}
                    >
                      {t('contextualTools.removeAttachment')}
                    </button>
                  </div>
                ) : null}
              </div>
            </div>
            <div className="flex flex-wrap items-center justify-between gap-2 text-[11px] text-muted-foreground">
              <div className="flex items-center gap-2">
                <button
                  type="button"
                  onClick={addWorkspaceNote}
                  className="inline-flex items-center gap-1 rounded-md bg-primary px-3 py-1.5 text-xs font-medium text-primary-foreground transition-colors hover:bg-primary/90"
                >
                  <Plus className="h-3.5 w-3.5" />
                  {t('contextualTools.saveToWorkspace')}
                </button>
                <span className="inline-flex items-center gap-1 rounded-md border border-dashed border-primary/40 px-2 py-1 text-[10px] text-primary">
                  <Mic className="h-3 w-3" />
                  {t('contextualTools.voiceReady')}
                </span>
              </div>
              <span>{t('contextualTools.autosavesLocally')}</span>
            </div>
          </div>

          {workspaceNotes.length ? (
            <div className="space-y-2">
              <p className="text-xs font-semibold text-foreground">{t('contextualTools.recentNotes')}</p>
              <div className="space-y-2">
                {workspaceNotes.map(note => (
                  <div
                    key={note.id}
                    className="rounded-md border border-border/60 bg-muted/40 p-3 text-xs text-muted-foreground flex items-start justify-between gap-3"
                  >
                    <div className="flex-1 space-y-1">
                      <div className="flex items-center gap-2">
                        <span
                          className={cn(
                            'inline-flex items-center rounded-full px-2 py-0.5 text-[10px] font-semibold uppercase tracking-wide',
                            note.priority === 'high' && 'bg-destructive/10 text-destructive border border-destructive/40',
                            note.priority === 'medium' && 'bg-amber-50 text-amber-700 border border-amber-200',
                            note.priority === 'low' && 'bg-emerald-50 text-emerald-700 border border-emerald-200'
                          )}
                        >
                          {t(`contextualTools.priorityOptions.${note.priority}` as const)}
                        </span>
                        <span className="text-[10px] text-muted-foreground">
                          {formatNoteTimestamp(note.createdAt)}
                        </span>
                      </div>
                      <span className="flex-1 whitespace-pre-wrap break-words text-foreground text-xs">
                        {note.content}
                      </span>
                      {note.attachment?.dataUrl ? (
                        <div className="mt-1 overflow-hidden rounded-md border border-border/50 bg-background">
                          <img
                            src={note.attachment.dataUrl}
                            alt={note.attachment.name}
                            className="max-h-40 w-full object-cover"
                          />
                          <div className="flex items-center justify-between px-2 py-1 text-[10px] text-muted-foreground">
                            <span className="truncate" title={note.attachment.name}>
                              {note.attachment.name}
                            </span>
                            <span>{t('contextualTools.attachmentPreview')}</span>
                          </div>
                        </div>
                      ) : null}
<<<<<<< HEAD
                      <div className="flex flex-wrap items-center gap-2 text-[10px] text-muted-foreground">
                        <button
                          type="button"
                          onClick={() => downloadWorkspaceNote(note)}
                          className="inline-flex items-center gap-1 rounded-md border border-border px-2 py-1 font-medium transition-colors hover:border-primary hover:text-primary"
                        >
                          <Download className="h-3.5 w-3.5" />
                          {t('contextualTools.downloadNote')}
                        </button>
                        {note.attachment?.dataUrl ? (
                          <button
                            type="button"
                            onClick={() => downloadWorkspaceAttachment(note.attachment)}
                            className="inline-flex items-center gap-1 rounded-md border border-border px-2 py-1 font-medium transition-colors hover:border-primary hover:text-primary"
                          >
                            <Download className="h-3.5 w-3.5" />
                            {t('contextualTools.downloadAttachment')}
                          </button>
                        ) : null}
                      </div>
=======
>>>>>>> 45219f75
                    </div>
                    <button
                      type="button"
                      onClick={() => removeWorkspaceNote(note.id)}
                      className="inline-flex items-center rounded-md p-1 text-muted-foreground transition-colors hover:text-destructive"
                      aria-label={t('contextualTools.deleteNote')}
                    >
                      <Trash2 className="h-3.5 w-3.5" />
                    </button>
                  </div>
                ))}
              </div>
            </div>
          ) : (
            <p className="text-xs text-muted-foreground">
              {t('contextualTools.notesWillAppear')}
            </p>
          )}

          <div className="grid gap-2 sm:grid-cols-2">
            <div className="flex items-start gap-3 rounded-lg border border-border/60 bg-background/70 p-3">
              <FileDown className="mt-0.5 h-4 w-4 text-primary" />
              <div className="space-y-1">
                <p className="text-xs font-semibold text-foreground">{t('contextualTools.flexibleExports')}</p>
                <p className="text-[11px] leading-tight text-muted-foreground">
                  {t('contextualTools.flexibleExportsDesc')}
                </p>
              </div>
            </div>
            <div className="flex items-start gap-3 rounded-lg border border-border/60 bg-background/70 p-3">
              <Cloud className="mt-0.5 h-4 w-4 text-primary" />
              <div className="space-y-1">
                <p className="text-xs font-semibold text-foreground">{t('contextualTools.crossPlatformSyncing')}</p>
                <p className="text-[11px] leading-tight text-muted-foreground">
                  {t('contextualTools.crossPlatformSyncingDesc')}
                </p>
              </div>
            </div>
          </div>
        </Card>
      ) : null}

      {activeModule === 'agenda' ? (
        <Card className="space-y-4 p-4">
          <div className="flex flex-wrap items-center justify-between gap-3">
            <div className="flex items-center gap-2">
              <CalendarClock className="h-4 w-4 text-secondary" />
              <div>
                <h4 className="text-sm font-semibold text-foreground">{t('contextualTools.adaptiveAgenda')}</h4>
                <p className="text-xs text-muted-foreground">{t('contextualTools.lockDeepWorkBlocks')}</p>
              </div>
            </div>
            <div className="flex items-center gap-2">
              <button
                type="button"
                onClick={importGoalTasksToAgenda}
                className="inline-flex items-center gap-1 rounded-md border border-dashed border-secondary px-3 py-1.5 text-[11px] font-medium text-secondary transition-colors hover:bg-secondary/10"
              >
                <ListTodo className="h-3.5 w-3.5" />
                {t('contextualTools.importGoalTasks')}
              </button>
              {pendingAgendaCount ? (
                <Badge variant="secondary" className="rounded-full text-[10px] uppercase tracking-wide">
                  {interpolateTranslation(t('contextualTools.open'), { count: pendingAgendaCount.toString() })}
                </Badge>
              ) : null}
            </div>
          </div>

          <div className="grid gap-3 sm:grid-cols-[1fr_auto_auto]">
            <input
              type="text"
              value={agendaInput}
              onChange={event => setAgendaInput(event.target.value)}
              placeholder={t('contextualTools.agendaPlaceholder')}
              className="rounded-md border border-border bg-background px-3 py-2 text-xs outline-none focus:border-primary"
            />
            <input
              type="time"
              value={agendaTime}
              onChange={event => setAgendaTime(event.target.value)}
              className="rounded-md border border-border bg-background px-3 py-2 text-xs text-muted-foreground outline-none focus:border-primary"
            />
            <label className="flex items-center gap-2 rounded-md border border-dashed border-border px-3 py-2 text-[11px] text-muted-foreground">
              <input
                type="checkbox"
                checked={lockAgendaBlock}
                onChange={event => setLockAgendaBlock(event.target.checked)}
                className="h-3.5 w-3.5 rounded border-border text-primary focus:ring-primary"
              />
              {t('contextualTools.lockFocusBlock')}
            </label>
          </div>
          <div className="flex justify-end">
            <button
              type="button"
              onClick={handleAddAgendaItem}
              className="inline-flex items-center gap-2 rounded-md bg-secondary px-4 py-1.5 text-xs font-semibold text-secondary-foreground transition-colors hover:bg-secondary/90"
            >
              <Plus className="h-3.5 w-3.5" />
              {t('contextualTools.addToAgenda')}
            </button>
          </div>

          {agendaItems.length ? (
            <div className="space-y-2">
              {agendaItems.map(item => (
                <div
                  key={item.id}
                  className={cn(
                    'flex flex-col gap-2 rounded-lg border border-border/60 bg-muted/40 p-3 text-xs transition-colors sm:flex-row sm:items-center sm:justify-between',
                    item.completed ? 'opacity-70' : ''
                  )}
                >
                  <div className="space-y-1">
                    <p className={cn('font-medium text-foreground', item.completed ? 'line-through' : undefined)}>
                      {item.text}
                    </p>
                    <div className="flex flex-wrap items-center gap-2 text-[11px] text-muted-foreground">
                      <span className="inline-flex items-center gap-1 rounded-md bg-background px-2 py-1">
                        <Clock className="h-3 w-3" />
                        {item.scheduledFor}
                      </span>
                      {item.locked ? (
                        <span className="inline-flex items-center gap-1 rounded-md bg-secondary/10 px-2 py-1 text-secondary">
                          <ShieldCheck className="h-3 w-3" />
                          {t('contextualTools.locked')}
                        </span>
                      ) : null}
                    </div>
                  </div>
                  <button
                    type="button"
                    onClick={() => toggleAgendaCompletion(item.id)}
                    className={cn(
                      'inline-flex items-center gap-1 self-start rounded-md px-3 py-1.5 text-[11px] font-semibold transition-colors sm:self-auto',
                      item.completed
                        ? 'bg-muted text-muted-foreground hover:bg-muted/80'
                        : 'bg-primary text-primary-foreground hover:bg-primary/90'
                    )}
                  >
                    {item.completed ? t('contextualTools.completed') : t('contextualTools.markDone')}
                  </button>
                </div>
              ))}
            </div>
          ) : (
            <p className="text-xs text-muted-foreground">
              {t('contextualTools.buildLivingSchedule')}
            </p>
          )}
        </Card>
      ) : null}

      {activeModule === 'actions' ? (
        <Card className="space-y-4 p-4">
          <div className="flex items-center justify-between gap-3">
            <div className="flex items-center gap-2">
              <Zap className="h-4 w-4 text-primary" />
              <div>
                <h4 className="text-sm font-semibold text-foreground">{t('contextualTools.quickActionsTitle')}</h4>
                <p className="text-xs text-muted-foreground">{t('contextualTools.launchFocusMode')}</p>
              </div>
            </div>
            <Badge variant="outline" className="rounded-full text-[10px] uppercase tracking-wide">
              {formattedTimer}
            </Badge>
          </div>

          <div className="grid gap-3 sm:grid-cols-2">
            <div className="space-y-2 rounded-lg border border-border/60 bg-muted/40 p-3">
              <div className="flex items-center justify-between text-xs text-muted-foreground">
                <span>{t('contextualTools.focusTimer')}</span>
                <span>{focusTimer.isRunning ? t('contextualTools.inProgress') : t('contextualTools.paused')}</span>
              </div>
              <div className="flex items-baseline justify-between">
                <p className="text-2xl font-semibold text-foreground">{formattedTimer}</p>
                <div className="flex items-center gap-2">
                  <button
                    type="button"
                    onClick={toggleFocusTimer}
                    className="inline-flex h-8 w-8 items-center justify-center rounded-full bg-primary text-primary-foreground transition-colors hover:bg-primary/90"
                  >
                    {focusTimer.isRunning ? <Pause className="h-4 w-4" /> : <Play className="h-4 w-4" />}
                  </button>
                  <button
                    type="button"
                    onClick={resetFocusTimer}
                    className="inline-flex h-8 w-8 items-center justify-center rounded-full border border-border text-muted-foreground transition-colors hover:bg-background"
                  >
                    <TimerReset className="h-4 w-4" />
                  </button>
                </div>
              </div>
              <div className="flex flex-wrap items-center gap-2 text-[11px] text-muted-foreground">
                {[15, 25, 45].map(minutes => (
                  <button
                    key={minutes}
                    type="button"
                    onClick={() => updateFocusDuration(minutes)}
                    className={cn(
                      'inline-flex items-center gap-1 rounded-md border border-border px-2 py-1 font-medium transition-colors',
                      focusTimer.duration === minutes * 60
                        ? 'border-primary bg-primary/10 text-primary'
                        : 'hover:border-primary hover:text-primary'
                    )}
                  >
                    {minutes}m
                  </button>
                ))}
              </div>
            </div>

            <div className="space-y-2 rounded-lg border border-border/60 bg-background p-3 text-xs">
              <p className="font-semibold text-foreground">{activeGoalTitle}</p>
              <div className="space-y-2 text-muted-foreground">
                <button className="w-full rounded-md bg-primary/10 px-3 py-2 text-left font-medium text-primary transition-colors hover:bg-primary/20">
                  {t('contextualTools.reviewJourneyTimeline')}
                </button>
                <button className="w-full rounded-md bg-secondary/10 px-3 py-2 text-left font-medium text-secondary transition-colors hover:bg-secondary/20">
                  {t('contextualTools.logProgressNote')}
                </button>
                <button className="w-full rounded-md bg-accent/10 px-3 py-2 text-left font-medium text-accent-foreground transition-colors hover:bg-accent/20">
                  {t('contextualTools.openDeepFocusMode')}
                </button>
              </div>
              <p className="text-[11px] leading-tight text-muted-foreground">
                {t('contextualTools.shortcutsAdapt')}
              </p>
            </div>
          </div>
        </Card>
      ) : null}

      {activeModule === 'progress' ? (
        <Card className="space-y-4 p-4">
          <div className="flex items-center gap-2">
            <Target className="h-4 w-4 text-secondary" />
            <div>
              <h4 className="text-sm font-semibold text-foreground">{t('contextualTools.progressOverview')}</h4>
              <p className="text-xs text-muted-foreground">{t('contextualTools.monitorMilestone')}</p>
            </div>
          </div>

          {activeGoal ? (
            <div className="space-y-3 text-xs">
              <div className="space-y-1">
                <div className="flex justify-between">
                  <span className="text-muted-foreground">{t('contextualTools.milestones')}</span>
                  <span className="font-medium text-foreground">
                    {completedMilestones}/{totalMilestones}
                  </span>
                </div>
                <div className="h-1.5 w-full rounded-full bg-muted">
                  <div className="h-1.5 rounded-full bg-primary" style={{ width: `${milestoneProgress}%` }} />
                </div>
              </div>

              <div className="space-y-1">
                <div className="flex justify-between">
                  <span className="text-muted-foreground">{t('contextualTools.tasks')}</span>
                  <span className="font-medium text-foreground">
                    {completedTasks}/{totalTasks}
                  </span>
                </div>
                <div className="h-1.5 w-full rounded-full bg-muted">
                  <div className="h-1.5 rounded-full bg-secondary" style={{ width: `${taskProgress}%` }} />
                </div>
              </div>

              <div className="space-y-1">
                <div className="flex justify-between">
                  <span className="text-muted-foreground">{t('contextualTools.timeSpentVsScheduled')}</span>
                  <span className="font-medium text-foreground">
                    {timeSpent}h / {scheduledTime}h
                  </span>
                </div>
                <div className="h-1.5 w-full rounded-full bg-muted">
                  <div className="h-1.5 rounded-full bg-primary/70" style={{ width: `${timeAllocation}%` }} />
                </div>
              </div>

              <div className="flex flex-wrap gap-2">
                <div className="flex-1 rounded-md bg-muted/40 px-3 py-2">
                  <span className="text-[11px] text-muted-foreground">{t('contextualTools.recentStreak')}</span>
                  <p className="text-sm font-semibold text-foreground">{activeStreak} {t('contextualTools.days')}</p>
                </div>
                <div className="flex-1 rounded-md bg-muted/40 px-3 py-2">
                  <span className="text-[11px] text-muted-foreground">{t('contextualTools.focusAllocation')}</span>
                  <p className="text-sm font-semibold text-foreground">{Math.round(timeAllocation)}%</p>
                </div>
              </div>
            </div>
          ) : (
            <p className="text-xs text-muted-foreground">
              {t('contextualTools.selectJourneyGoal')}
            </p>
          )}
        </Card>
      ) : null}

      {activeModule === 'insights' ? (
        <Card className="space-y-4 p-4 bg-gradient-to-br from-primary/5 to-secondary/5">
          <div className="flex items-center gap-2">
            <Sparkles className="h-4 w-4 text-primary" />
            <div>
              <h4 className="text-sm font-semibold text-foreground">{t('contextualTools.blueprintInsights')}</h4>
              <p className="text-xs text-muted-foreground">{t('contextualTools.personalityAlignedPrompts')}</p>
            </div>
          </div>

          <div className="space-y-3">
            {insights.map(insight => (
              <div key={insight.id} className="space-y-1 rounded-lg border border-border/40 bg-background/70 p-3">
                <div className="flex items-center justify-between">
                  <p className="text-xs font-semibold text-foreground">{insight.title}</p>
                  <Badge variant="outline" className="rounded-full text-[10px] uppercase tracking-wide">
                    {t('contextualTools.insight')}
                  </Badge>
                </div>
                <p className="text-[11px] leading-tight text-muted-foreground">{insight.body}</p>
              </div>
            ))}
          </div>

          <p className="text-[11px] text-muted-foreground">
            {t('contextualTools.rotateThrough')}
          </p>
        </Card>
      ) : null}
    </div>
  );
}

function TaskCoachTools({ selectedTask }: { selectedTask?: any }) {
  const { t } = useLanguage();
  
  return (
    <div className="space-y-4">
      <Card className="p-4 space-y-3">
        <div className="flex items-center space-x-2">
          <Clock className="h-4 w-4 text-primary" />
          <h4 className="font-semibold text-sm">{t('contextualTools.currentTask')}</h4>
        </div>
        {selectedTask ? (
          <div className="space-y-2">
            <p className="text-xs font-medium">{selectedTask.title}</p>
            <p className="text-xs text-muted-foreground">
              {selectedTask.description || 'No description'}
            </p>
          </div>
        ) : (
          <p className="text-xs text-muted-foreground">
            {t('contextualTools.noTaskSelected')}
          </p>
        )}
      </Card>

      <Card className="p-4 space-y-3">
        <h4 className="font-semibold text-sm">{t('contextualTools.taskNotes')}</h4>
        <p className="text-xs text-muted-foreground">
          {t('contextualTools.quickNotesReminders')}
        </p>
      </Card>
    </div>
  );
}

function FocusTools({ focusedMilestone }: { focusedMilestone?: any }) {
  const { t } = useLanguage();
  
  return (
    <div className="space-y-4">
      <Card className="p-4 space-y-3">
        <div className="flex items-center space-x-2">
          <Target className="h-4 w-4 text-secondary" />
          <h4 className="font-semibold text-sm">{t('contextualTools.currentMilestone')}</h4>
        </div>
        {focusedMilestone ? (
          <div className="space-y-2">
            <p className="text-xs font-medium">{focusedMilestone.title}</p>
            <p className="text-xs text-muted-foreground">
              {focusedMilestone.description || 'No description'}
            </p>
          </div>
        ) : (
          <p className="text-xs text-muted-foreground">
            {t('contextualTools.noMilestoneInFocus')}
          </p>
        )}
      </Card>
    </div>
  );
}

function TasksTools() {
  const { t } = useLanguage();
  
  return (
    <div className="space-y-4">
      <Card className="p-4 space-y-3">
        <h4 className="font-semibold text-sm">{t('contextualTools.taskFilters')}</h4>
        <p className="text-xs text-muted-foreground">
          {t('contextualTools.filterSortOptions')}
        </p>
      </Card>
    </div>
  );
}

function DiscoveryTools() {
  const { t } = useLanguage();
  
  return (
    <div className="space-y-4">
      <Card className="p-4 space-y-3 bg-gradient-to-br from-primary/5 to-secondary/5">
        <div className="flex items-center space-x-2">
          <Sparkles className="h-4 w-4 text-primary" />
          <h4 className="font-semibold text-sm">{t('contextualTools.discoveryTips')}</h4>
        </div>
        <p className="text-xs text-muted-foreground">
          {t('contextualTools.tipsForDiscovery')}
        </p>
      </Card>
    </div>
  );
}

function CreateTools() {
  const { t } = useLanguage();
  
  return (
    <div className="space-y-4">
      <Card className="p-4 space-y-3">
        <h4 className="font-semibold text-sm">{t('contextualTools.creationGuide')}</h4>
        <p className="text-xs text-muted-foreground">
          {t('contextualTools.helpfulHints')}
        </p>
      </Card>
    </div>
  );
}

function HubTools() {
  return (
    <div className="space-y-4">
      <Card className="p-4 space-y-3">
        <div className="flex items-center space-x-2">
          <Sparkles className="h-4 w-4 text-primary" />
          <h4 className="font-semibold text-sm">Welcome</h4>
        </div>
        <p className="text-xs text-muted-foreground">
          Navigate to any view to see context-specific tools and insights
        </p>
      </Card>
    </div>
  );
}<|MERGE_RESOLUTION|>--- conflicted
+++ resolved
@@ -657,29 +657,6 @@
                           </div>
                         </div>
                       ) : null}
-<<<<<<< HEAD
-                      <div className="flex flex-wrap items-center gap-2 text-[10px] text-muted-foreground">
-                        <button
-                          type="button"
-                          onClick={() => downloadWorkspaceNote(note)}
-                          className="inline-flex items-center gap-1 rounded-md border border-border px-2 py-1 font-medium transition-colors hover:border-primary hover:text-primary"
-                        >
-                          <Download className="h-3.5 w-3.5" />
-                          {t('contextualTools.downloadNote')}
-                        </button>
-                        {note.attachment?.dataUrl ? (
-                          <button
-                            type="button"
-                            onClick={() => downloadWorkspaceAttachment(note.attachment)}
-                            className="inline-flex items-center gap-1 rounded-md border border-border px-2 py-1 font-medium transition-colors hover:border-primary hover:text-primary"
-                          >
-                            <Download className="h-3.5 w-3.5" />
-                            {t('contextualTools.downloadAttachment')}
-                          </button>
-                        ) : null}
-                      </div>
-=======
->>>>>>> 45219f75
                     </div>
                     <button
                       type="button"
