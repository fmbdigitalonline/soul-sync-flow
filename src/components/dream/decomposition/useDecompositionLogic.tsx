
import { useState, useEffect, useCallback, useMemo, useRef } from 'react';
import { useSoulOrb } from '@/contexts/SoulOrbContext';
import { soulGoalDecompositionService, SoulGeneratedGoal } from '@/services/soul-goal-decomposition-service';
import { supabase } from '@/integrations/supabase/client';
import { useToast } from '@/hooks/use-toast';
import { Brain, Target, MapPin, Sparkles } from 'lucide-react';
import { useLanguage } from '@/contexts/LanguageContext';

interface DecompositionStage {
  id: string;
  title: string;
  message: string;
  icon: React.ReactNode;
  duration: number;
  action?: () => Promise<void>;
}

interface UseDecompositionLogicProps {
  dreamTitle: string;
  dreamDescription: string;
  dreamTimeframe: string;
  dreamCategory: string;
  blueprintData?: any;
  onComplete: (decomposedGoal: any) => void;
}

export const useDecompositionLogic = ({
  dreamTitle,
  dreamDescription,
  dreamTimeframe,
  dreamCategory,
  blueprintData,
  onComplete
}: UseDecompositionLogicProps) => {
  const { speak, speaking } = useSoulOrb();
  const { toast } = useToast();
  const { t } = useLanguage();
  const [currentStageIndex, setCurrentStageIndex] = useState(0);
  const [progress, setProgress] = useState(0);
  const [completedStages, setCompletedStages] = useState<string[]>([]);
  const [decomposedGoal, setDecomposedGoal] = useState<any>(null);
  const [error, setError] = useState<string | null>(null);
  const [actionExecuted, setActionExecuted] = useState(false);
  const [allStagesCompleted, setAllStagesCompleted] = useState(false);
  const [stageProcessing, setStageProcessing] = useState(false);
  const isDecomposingRef = useRef(false);
  const hasSuccessfullySavedGoalRef = useRef(false);

  // Memoized user type to prevent infinite re-rendering
  const userType = useMemo(() => {
    if (!blueprintData) {
      return 'powerful soul';
    }
    
    const mbti = blueprintData?.cognition_mbti?.type;
    const hdType = blueprintData?.energy_strategy_human_design?.type;
    
    if (mbti && mbti !== 'Unknown') return mbti;
    if (hdType && hdType !== 'Unknown' && hdType !== 'Generator') return hdType;
    
    const sunSign = blueprintData?.archetype_western?.sun_sign;
    if (sunSign && sunSign !== 'Unknown') {
      return `${sunSign} soul`;
    }
    
    return 'unique soul';
  }, [blueprintData]);

  // Enhanced Soul Goal Decomposition with better error handling
  const decomposeWithSoul = useCallback(async () => {
    if (hasSuccessfullySavedGoalRef.current) {
      console.log('⏭️ Soul goal already created for this decomposition run - skipping duplicate request');
      return;
    }

    if (isDecomposingRef.current) {
      console.log('⏳ Soul goal decomposition already in progress - ignoring duplicate trigger');
      return;
    }

    isDecomposingRef.current = true;

    const startTime = Date.now();
    console.log('🎯 Starting Soul goal decomposition...', {
      dreamTitle,
      dreamDescription,
      dreamCategory,
      dreamTimeframe,
      timestamp: startTime
    });
    
    try {
      const soulGoal = await soulGoalDecompositionService.decomposeGoalWithSoul(
        dreamTitle,
        dreamDescription,
        dreamTimeframe,
        dreamCategory,
        blueprintData || {}
      );

      const endTime = Date.now();
      const duration = endTime - startTime;
      
      console.log('✅ Soul goal decomposed successfully:', {
        goal: soulGoal,
        processingTime: duration,
        timestamp: endTime
      });
      
      console.log('🔄 Setting decomposedGoal state with data:', soulGoal);
      setDecomposedGoal(soulGoal);
      
      // Save to user_goals and goal_milestones tables (unified storage)
      try {
        const { data: { user } } = await supabase.auth.getUser();
        if (!user) {
          console.warn('⚠️ No user authenticated for database save');
          return; // Continue without database save
        }

        // Save goal to user_goals table
        const { data: newGoalRecord, error: goalError } = await supabase
          .from('user_goals')
          .insert({
            user_id: user.id,
            title: soulGoal.title,
            description: soulGoal.description,
            category: soulGoal.category,
            target_date: soulGoal.target_completion,
            progress: 0,
            aligned_traits: soulGoal.blueprint_insights || [],
            status: 'active'
          })
          .select()
          .single();

        if (goalError) {
          console.error('Goal save error:', goalError);
          console.warn('Goal created but database save failed - continuing with success flow');
          return;
        }

        console.log('💾 Goal saved to user_goals successfully:', newGoalRecord.id);

        // Save milestones to goal_milestones table
        if (soulGoal.milestones && soulGoal.milestones.length > 0) {
          const milestonesData = soulGoal.milestones.map((m: any, index: number) => ({
            goal_id: newGoalRecord.id,
            user_id: user.id,
            title: m.title,
            description: m.description || '',
            order_index: index,
            is_completed: m.completed || false,
            target_date: m.target_date || null
          }));

          const { error: milestonesError } = await supabase
            .from('goal_milestones')
            .insert(milestonesData);

          if (milestonesError) {
            console.error('Milestones save error:', milestonesError);
          } else {
            console.log('💾 Milestones saved successfully:', milestonesData.length);
          }
        }

        // Update the soulGoal object with the real database ID
        soulGoal.id = newGoalRecord.id;

        // SYNC TO PRODUCTIVITY_JOURNEY.CURRENT_GOALS (unified source of truth)
        try {
          const { data: journeyData } = await supabase
            .from('productivity_journey')
            .select('current_goals')
            .eq('user_id', user.id)
            .maybeSingle();

          const currentGoals = Array.isArray(journeyData?.current_goals)
            ? journeyData.current_goals
            : [];

          const newGoalId = String(newGoalRecord.id);
          const sanitizedGoal = {
            ...soulGoal,
            id: newGoalId
          };

          // Remove any existing goal with the same ID before adding the new one
          const dedupedGoals = currentGoals.filter((goal: any) => {
            const existingId = goal?.id || goal?.goal_id;
            return existingId ? String(existingId) !== newGoalId : true;
          });

          // Add newest goal to the front so the latest dream appears first
          const updatedGoals = [sanitizedGoal, ...dedupedGoals] as any;

          if (journeyData) {
            // Update existing journey
            const { error: journeyUpdateError } = await supabase
              .from('productivity_journey')
              .update({ current_goals: updatedGoals })
              .eq('user_id', user.id);

            if (journeyUpdateError) {
              console.error('Journey update error:', journeyUpdateError);
            } else {
              console.log('💾 Goal synced to productivity_journey successfully');
            }
          } else {
            // Create new journey record
            const { error: journeyInsertError } = await supabase
              .from('productivity_journey')
              .insert({
                user_id: user.id,
                current_goals: updatedGoals
              } as any);

            if (journeyInsertError) {
              console.error('Journey insert error:', journeyInsertError);
            } else {
              console.log('💾 New productivity_journey created with goal');
            }
          }
        } catch (journeyError) {
          console.error('❌ Journey sync error (non-fatal):', journeyError);
        }

<<<<<<< HEAD
        hasSuccessfullySavedGoalRef.current = true;

=======
>>>>>>> 778916be
      } catch (dbError) {
        console.error('❌ Database save error (continuing anyway):', dbError);
      }

    } catch (error) {
      const endTime = Date.now();
      const duration = endTime - startTime;
      
      console.error('❌ Error in Soul decomposition:', {
        error: error instanceof Error ? error.message : 'Unknown error',
        processingTime: duration,
        timestamp: endTime
      });
      
      throw error; // Re-throw to be caught by stage handler
    } finally {
      isDecomposingRef.current = false;
    }
  }, [dreamTitle, dreamDescription, dreamTimeframe, dreamCategory, blueprintData]);

  const stages: DecompositionStage[] = useMemo(() => [
    {
      id: 'analyzing',
      title: t('decomposition.stages.analyzing'),
      message: `Congratulations on creating "${dreamTitle}"! Let me analyze this through your unique soul blueprint...`,
      icon: <Brain className="h-5 w-5" />,
      duration: 3000
    },
    {
      id: 'milestones',
      title: t('decomposition.stages.creating'),
      message: `I'm identifying the perfect milestones for your ${userType} energy. Each one will honor your natural rhythm...`,
      icon: <Target className="h-5 w-5" />,
      duration: 4000,
      action: decomposeWithSoul
    },
    {
      id: 'tasks',
      title: t('decomposition.stages.designing'),
      message: `Now creating tasks that align with your cognitive functions and decision-making style. This will feel natural to you...`,
      icon: <MapPin className="h-5 w-5" />,
      duration: 3500
    },
    {
      id: 'finalizing',
      title: t('decomposition.stages.preparing'),
      message: `Almost ready! I'm preparing your complete roadmap with blueprint insights and optimal timing suggestions...`,
      icon: <Sparkles className="h-5 w-5" />,
      duration: 2500
    }
  ], [dreamTitle, userType, decomposeWithSoul, t]);

  // Safe currentStage access with fallback
  const currentStage = stages[currentStageIndex] || stages[0];

  // DEDICATED COMPLETION EFFECT - This watches for decomposedGoal updates
  useEffect(() => {
    console.log('🔍 COMPLETION WATCH - State check:', {
      allStagesCompleted,
      hasDecomposedGoal: !!decomposedGoal,
      decomposedGoalId: decomposedGoal?.id,
      error,
      timestamp: Date.now()
    });

    // Only proceed if all stages are completed, we have a goal, and no error
    if (allStagesCompleted && decomposedGoal && !error) {
      console.log('🎉 COMPLETION TRIGGERED - All conditions met, proceeding with final steps');
      
      // Small delay to ensure state is stable, then complete
      const completionTimer = setTimeout(() => {
        console.log('🗣️ Speaking completion message...');
        speak("Your personalized journey is ready! Let me show you what we've created together...");
        
        // Final completion with the goal data
        const finalTimer = setTimeout(() => {
          console.log('🚀 FINAL COMPLETION - Calling onComplete with goal:', decomposedGoal);
          onComplete(decomposedGoal);
        }, 2000);

        return () => clearTimeout(finalTimer);
      }, 1000);

      return () => clearTimeout(completionTimer);
    } else if (allStagesCompleted && !decomposedGoal && !error) {
      // This shouldn't happen but let's handle it gracefully
      console.error('❌ COMPLETION ERROR - All stages completed but no decomposed goal available');
      setError('Failed to create goal - no result from Soul decomposition');
    }
  }, [allStagesCompleted, decomposedGoal, error, speak, onComplete]);

  // MAIN STAGE PROCESSING EFFECT - Fixed dependencies and logic
  useEffect(() => {
    // Prevent infinite loops by checking if we're already processing
    if (stageProcessing || currentStageIndex >= stages.length || error) {
      console.log('🛑 Stage processing stopped:', { 
        currentStageIndex, 
        stagesLength: stages.length, 
        hasError: !!error,
        stageProcessing
      });
      return;
    }

    const stage = stages[currentStageIndex];
    
    console.log(`🚀 STAGE PROCESSING - Stage ${currentStageIndex}: ${stage.title}`, {
      hasAction: !!stage.action,
      actionExecuted,
      timestamp: Date.now()
    });
    
    // Set processing flag to prevent re-entry
    setStageProcessing(true);
    
    // Speak the current stage message
    speak(stage.message);
    
    // Progress animation
    const progressInterval = setInterval(() => {
      setProgress(prev => {
        const stageProgress = ((currentStageIndex * 100) + (prev % 100)) / stages.length;
        return Math.min(stageProgress + 2, ((currentStageIndex + 1) * 100) / stages.length);
      });
    }, 100);

    // Execute stage action and move to next stage
    const stageTimer = setTimeout(async () => {
      try {
        // Execute stage action if it exists and hasn't been executed yet
        if (stage.action && !actionExecuted) {
          console.log(`🎯 EXECUTING ACTION - Stage: ${stage.title}`);
          setActionExecuted(true);
          
          const actionStartTime = Date.now();
          await stage.action();
          const actionEndTime = Date.now();
          
          console.log(`✅ ACTION COMPLETED - Stage: ${stage.title}`, {
            duration: actionEndTime - actionStartTime,
            timestamp: actionEndTime
          });
        }
        
        // Mark stage as completed
        setCompletedStages(prev => {
          if (!prev.includes(stage.id)) {
            const newCompleted = [...prev, stage.id];
            console.log(`✅ STAGE COMPLETED - ${stage.id}`, { completedStages: newCompleted });
            return newCompleted;
          }
          return prev;
        });
        
        // Move to next stage or mark all stages complete
        if (currentStageIndex < stages.length - 1) {
          console.log(`⏭️ NEXT STAGE - Moving from ${currentStageIndex} to ${currentStageIndex + 1}`);
          setCurrentStageIndex(prev => prev + 1);
          setActionExecuted(false); // Reset for next stage
          setStageProcessing(false); // Allow next stage to process
        } else {
          // All stages complete - set flag for completion watch
          console.log('🏁 ALL STAGES COMPLETED - Setting completion flag');
          setAllStagesCompleted(true);
          setStageProcessing(false);
        }
      } catch (stageError) {
        console.error(`❌ STAGE EXECUTION ERROR - ${stage.title}:`, {
          errorType: stageError instanceof Error ? stageError.constructor.name : 'Unknown',
          errorMessage: stageError instanceof Error ? stageError.message : String(stageError),
          errorStack: stageError instanceof Error ? stageError.stack : undefined,
          stageIndex: currentStageIndex,
          stageDuration: stage.duration,
          timestamp: new Date().toISOString(),
          context: {
            dreamTitle,
            dreamCategory,
            dreamTimeframe,
            hasBlueprintData: !!blueprintData
          }
        });
        
        const errorMessage = stageError instanceof Error ? stageError.message : 'Stage execution failed';
        setError(errorMessage);
        setStageProcessing(false);
        
        toast({
          title: "Dream Creation Error",
          description: errorMessage,
          variant: "destructive",
          duration: 8000
        });
      }
    }, stage.duration);

    return () => {
      clearInterval(progressInterval);
      clearTimeout(stageTimer);
      setStageProcessing(false);
    };
  }, [currentStageIndex, error]); // Simplified dependencies - only what actually changes

  return {
    speaking,
    currentStage,
    currentStageIndex,
    progress,
    completedStages,
    error,
    stages,
    getUserType: () => userType
  };
};<|MERGE_RESOLUTION|>--- conflicted
+++ resolved
@@ -227,11 +227,6 @@
           console.error('❌ Journey sync error (non-fatal):', journeyError);
         }
 
-<<<<<<< HEAD
-        hasSuccessfullySavedGoalRef.current = true;
-
-=======
->>>>>>> 778916be
       } catch (dbError) {
         console.error('❌ Database save error (continuing anyway):', dbError);
       }
